# -*- coding: utf-8 -*-
__license__ = 'GPL 3'
__copyright__ = '2009, Kovid Goyal <kovid@kovidgoyal.net>'
__docformat__ = 'restructuredtext en'

import os, re, sys, shutil, pprint

from calibre.customize.conversion import OptionRecommendation, DummyReporter
from calibre.customize.ui import input_profiles, output_profiles, \
        plugin_for_input_format, plugin_for_output_format, \
        available_input_formats, available_output_formats, \
        run_plugins_on_preprocess, run_plugins_on_postprocess
from calibre.ebooks.conversion.preprocess import HTMLPreProcessor
from calibre.ptempfile import PersistentTemporaryDirectory
from calibre.utils.date import parse_date
from calibre.utils.zipfile import ZipFile
from calibre import extract, walk, isbytestring, filesystem_encoding
from calibre.constants import __version__

DEBUG_README=u'''
This debug directory contains snapshots of the e-book as it passes through the
various stages of conversion. The stages are:

    1. input - This is the result of running the input plugin on the source
    file. Use this directory to debug the input plugin.

    2. parsed - This is the result of preprocessing and parsing the output of
    the input plugin. Note that for some input plugins this will be identical to
    the input sub-directory. Use this directory to debug structure detection,
    etc.

    3. structure - This corresponds to the stage in the pipeline when structure
    detection has run, but before the CSS is flattened. Use this directory to
    debug the CSS flattening, font size conversion, etc.

    4. processed - This corresponds to the e-book as it is passed to the output
    plugin. Use this directory to debug the output plugin.

'''

def supported_input_formats():
    fmts = available_input_formats()
    for x in ('zip', 'rar', 'oebzip'):
        fmts.add(x)
    return fmts

class OptionValues(object):
    pass

class CompositeProgressReporter(object):

    def __init__(self, global_min, global_max, global_reporter):
        self.global_min, self.global_max = global_min, global_max
        self.global_reporter = global_reporter

    def __call__(self, fraction, msg=''):
        global_frac = self.global_min + fraction * \
                (self.global_max - self.global_min)
        self.global_reporter(global_frac, msg)

class Plumber(object):
    '''
    The `Plumber` manages the conversion pipeline. An UI should call the methods
    :method:`merge_ui_recommendations` and then :method:`run`. The plumber will
    take care of the rest.
    '''

    metadata_option_names = [
        'title', 'authors', 'title_sort', 'author_sort', 'cover', 'comments',
        'publisher', 'series', 'series_index', 'rating', 'isbn',
        'tags', 'book_producer', 'language', 'pubdate', 'timestamp'
        ]

    def __init__(self, input, output, log, report_progress=DummyReporter(),
            dummy=False, merge_plugin_recs=True, abort_after_input_dump=False,
            override_input_metadata=False):
        '''
        :param input: Path to input file.
        :param output: Path to output file/directory
        '''
        if isbytestring(input):
            input = input.decode(filesystem_encoding)
        if isbytestring(output):
            output = output.decode(filesystem_encoding)
        self.original_input_arg = input
        self.input = os.path.abspath(input)
        self.output = os.path.abspath(output)
        self.log = log
        self.ui_reporter = report_progress
        self.abort_after_input_dump = abort_after_input_dump
        self.override_input_metadata = override_input_metadata

        # Pipeline options {{{
        # Initialize the conversion options that are independent of input and
        # output formats. The input and output plugins can still disable these
        # options via recommendations.
        self.pipeline_options = [

OptionRecommendation(name='verbose',
            recommended_value=0, level=OptionRecommendation.LOW,
            short_switch='v',
            help=_('Level of verbosity. Specify multiple times for greater '
                   'verbosity.')
        ),

OptionRecommendation(name='debug_pipeline',
            recommended_value=None, level=OptionRecommendation.LOW,
            short_switch='d',
            help=_('Save the output from different stages of the conversion '
                   'pipeline to the specified '
                   'directory. Useful if you are unsure at which stage '
                   'of the conversion process a bug is occurring.')
        ),

OptionRecommendation(name='input_profile',
            recommended_value='default', level=OptionRecommendation.LOW,
            choices=[x.short_name for x in input_profiles()],
            help=_('Specify the input profile. The input profile gives the '
                   'conversion system information on how to interpret '
                   'various information in the input document. For '
                   'example resolution dependent lengths (i.e. lengths in '
                   'pixels). Choices are:')+\
                        ', '.join([x.short_name for x in input_profiles()])
        ),

OptionRecommendation(name='output_profile',
            recommended_value='default', level=OptionRecommendation.LOW,
            choices=[x.short_name for x in output_profiles()],
            help=_('Specify the output profile. The output profile '
                   'tells the conversion system how to optimize the '
                   'created document for the specified device. In some cases, '
                   'an output profile is required to produce documents that '
                   'will work on a device. For example EPUB on the SONY reader. '
                   'Choices are:') + \
                           ', '.join([x.short_name for x in output_profiles()])
        ),

OptionRecommendation(name='base_font_size',
            recommended_value=0, level=OptionRecommendation.LOW,
            help=_('The base font size in pts. All font sizes in the produced book '
                   'will be rescaled based on this size. By choosing a larger '
                   'size you can make the fonts in the output bigger and vice '
                   'versa. By default, the base font size is chosen based on '
                   'the output profile you chose.'
                   )
        ),

OptionRecommendation(name='font_size_mapping',
            recommended_value=None, level=OptionRecommendation.LOW,
            help=_('Mapping from CSS font names to font sizes in pts. '
                   'An example setting is 12,12,14,16,18,20,22,24. '
                   'These are the mappings for the sizes xx-small to xx-large, '
                   'with the final size being for huge fonts. The font '
                   'rescaling algorithm uses these sizes to intelligently '
                   'rescale fonts. The default is to use a mapping based on '
                   'the output profile you chose.'
                   )
        ),

OptionRecommendation(name='disable_font_rescaling',
            recommended_value=False, level=OptionRecommendation.LOW,
            help=_('Disable all rescaling of font sizes.'
                   )
        ),

OptionRecommendation(name='minimum_line_height',
            recommended_value=120.0, level=OptionRecommendation.LOW,
            help=_(
            'The minimum line height, as a percentage of the element\'s '
            'calculated font size. calibre will ensure that every element '
            'has a line height of at least this setting, irrespective of '
            'what the input document specifies. Set to zero to disable. '
            'Default is 120%. Use this setting in preference to '
            'the direct line height specification, unless you know what '
            'you are doing. For example, you can achieve "double spaced" '
            'text by setting this to 240.'
            )
        ),


OptionRecommendation(name='line_height',
            recommended_value=0, level=OptionRecommendation.LOW,
            help=_(
            'The line height in pts. Controls spacing between consecutive '
            'lines of text. Only applies to elements that do not define '
            'their own line height. In most cases, the minimum line height '
            'option is more useful. '
            'By default no line height manipulation is performed.'
            )
        ),

OptionRecommendation(name='linearize_tables',
            recommended_value=False, level=OptionRecommendation.LOW,
            help=_('Some badly designed documents use tables to control the '
                'layout of text on the page. When converted these documents '
                'often have text that runs off the page and other artifacts. '
                'This option will extract the content from the tables and '
                'present it in a linear fashion.'
                )
        ),

OptionRecommendation(name='level1_toc',
            recommended_value=None, level=OptionRecommendation.LOW,
            help=_('XPath expression that specifies all tags that '
            'should be added to the Table of Contents at level one. If '
            'this is specified, it takes precedence over other forms '
            'of auto-detection.'
                )
        ),

OptionRecommendation(name='level2_toc',
            recommended_value=None, level=OptionRecommendation.LOW,
            help=_('XPath expression that specifies all tags that should be '
            'added to the Table of Contents at level two. Each entry is added '
            'under the previous level one entry.'
                )
        ),

OptionRecommendation(name='level3_toc',
            recommended_value=None, level=OptionRecommendation.LOW,
            help=_('XPath expression that specifies all tags that should be '
                'added to the Table of Contents at level three. Each entry '
                'is added under the previous level two entry.'
                )
        ),

OptionRecommendation(name='use_auto_toc',
            recommended_value=False, level=OptionRecommendation.LOW,
            help=_('Normally, if the source file already has a Table of '
            'Contents, it is used in preference to the auto-generated one. '
            'With this option, the auto-generated one is always used.'
                )
        ),

OptionRecommendation(name='no_chapters_in_toc',
            recommended_value=False, level=OptionRecommendation.LOW,
            help=_("Don't add auto-detected chapters to the Table of "
            'Contents.'
                )
        ),

OptionRecommendation(name='toc_threshold',
            recommended_value=6, level=OptionRecommendation.LOW,
            help=_(
        'If fewer than this number of chapters is detected, then links '
        'are added to the Table of Contents. Default: %default')
        ),

OptionRecommendation(name='max_toc_links',
            recommended_value=50, level=OptionRecommendation.LOW,
            help=_('Maximum number of links to insert into the TOC. Set to 0 '
               'to disable. Default is: %default. Links are only added to the '
            'TOC if less than the threshold number of chapters were detected.'
                )
        ),

OptionRecommendation(name='toc_filter',
            recommended_value=None, level=OptionRecommendation.LOW,
            help=_('Remove entries from the Table of Contents whose titles '
            'match the specified regular expression. Matching entries and all '
            'their children are removed.'
                )
        ),


OptionRecommendation(name='chapter',
        recommended_value="//*[((name()='h1' or name()='h2') and "
              r"re:test(., 'chapter|book|section|part|prologue|epilogue\s+', 'i')) or @class "
              "= 'chapter']", level=OptionRecommendation.LOW,
            help=_('An XPath expression to detect chapter titles. The default '
                'is to consider <h1> or <h2> tags that contain the words '
                '"chapter","book","section" or "part" as chapter titles as '
                'well as any tags that have class="chapter". The expression '
                'used must evaluate to a list of elements. To disable chapter '
                'detection, use the expression "/". See the XPath Tutorial '
                'in the calibre User Manual for further help on using this '
                'feature.'
                )
        ),

OptionRecommendation(name='chapter_mark',
            recommended_value='pagebreak', level=OptionRecommendation.LOW,
            choices=['pagebreak', 'rule', 'both', 'none'],
            help=_('Specify how to mark detected chapters. A value of '
                    '"pagebreak" will insert page breaks before chapters. '
                    'A value of "rule" will insert a line before chapters. '
                    'A value of "none" will disable chapter marking and a '
                    'value of "both" will use both page breaks and lines '
                    'to mark chapters.')
        ),

OptionRecommendation(name='extra_css',
            recommended_value=None, level=OptionRecommendation.LOW,
            help=_('Either the path to a CSS stylesheet or raw CSS. '
                'This CSS will be appended to the style rules from '
                'the source file, so it can be used to override those '
                'rules.')
        ),

OptionRecommendation(name='page_breaks_before',
            recommended_value="//*[name()='h1' or name()='h2']",
            level=OptionRecommendation.LOW,
            help=_('An XPath expression. Page breaks are inserted '
            'before the specified elements.')
        ),

OptionRecommendation(name='margin_top',
        recommended_value=5.0, level=OptionRecommendation.LOW,
        help=_('Set the top margin in pts. Default is %default. '
            'Note: 72 pts equals 1 inch')),

OptionRecommendation(name='margin_bottom',
        recommended_value=5.0, level=OptionRecommendation.LOW,
        help=_('Set the bottom margin in pts. Default is %default. '
            'Note: 72 pts equals 1 inch')),

OptionRecommendation(name='margin_left',
        recommended_value=5.0, level=OptionRecommendation.LOW,
        help=_('Set the left margin in pts. Default is %default. '
            'Note: 72 pts equals 1 inch')),

OptionRecommendation(name='margin_right',
        recommended_value=5.0, level=OptionRecommendation.LOW,
        help=_('Set the right margin in pts. Default is %default. '
            'Note: 72 pts equals 1 inch')),

OptionRecommendation(name='change_justification',
        recommended_value='original', level=OptionRecommendation.LOW,
        choices=['left','justify','original'],
        help=_('Change text justification. A value of "left" converts all'
            ' justified text in the source to left aligned (i.e. '
            'unjustified) text. A value of "justify" converts all '
            'unjustified text to justified. A value of "original" '
            '(the default) does not change justification in the '
            'source file. Note that only some output formats support '
            'justification.')),

OptionRecommendation(name='remove_paragraph_spacing',
        recommended_value=False, level=OptionRecommendation.LOW,
        help=_('Remove spacing between paragraphs. Also sets an indent on '
        'paragraphs of 1.5em. Spacing removal will not work '
        'if the source file does not use paragraphs (<p> or <div> tags).')
        ),

OptionRecommendation(name='remove_paragraph_spacing_indent_size',
        recommended_value=1.5, level=OptionRecommendation.LOW,
        help=_('When calibre removes inter paragraph spacing, it automatically '
            'sets a paragraph indent, to ensure that paragraphs can be easily '
            'distinguished. This option controls the width of that indent.')
        ),

OptionRecommendation(name='prefer_metadata_cover',
        recommended_value=False, level=OptionRecommendation.LOW,
        help=_('Use the cover detected from the source file in preference '
        'to the specified cover.')
        ),

OptionRecommendation(name='insert_blank_line',
        recommended_value=False, level=OptionRecommendation.LOW,
        help=_('Insert a blank line between paragraphs. Will not work '
            'if the source file does not use paragraphs (<p> or <div> tags).'
            )
        ),

OptionRecommendation(name='remove_first_image',
        recommended_value=False, level=OptionRecommendation.LOW,
        help=_('Remove the first image from the input ebook. Useful if the '
        'first image in the source file is a cover and you are specifying '
        'an external cover.'
            )
        ),

OptionRecommendation(name='insert_metadata',
        recommended_value=False, level=OptionRecommendation.LOW,
        help=_('Insert the book metadata at the start of '
            'the book. This is useful if your ebook reader does not support '
            'displaying/searching metadata directly.'
            )
        ),

OptionRecommendation(name='smarten_punctuation',
        recommended_value=False, level=OptionRecommendation.LOW,
        help=_('Convert plain quotes, dashes and ellipsis to their '
            'typographically correct equivalents. For details, see '
            'http://daringfireball.net/projects/smartypants'
            )
        ),

OptionRecommendation(name='read_metadata_from_opf',
            recommended_value=None, level=OptionRecommendation.LOW,
            short_switch='m',
            help=_('Read metadata from the specified OPF file. Metadata read '
                   'from this file will override any metadata in the source '
                   'file.')
        ),

OptionRecommendation(name='asciiize',
        recommended_value=False, level=OptionRecommendation.LOW,
        help=(_('Transliterate unicode characters to an ASCII '
            'representation. Use with care because this will replace '
            'unicode characters with ASCII. For instance it will replace "%s" '
            'with "Mikhail Gorbachiov". Also, note that in '
            'cases where there are multiple representations of a character '
            '(characters shared by Chinese and Japanese for instance) the '
            'representation used by the largest number of people will be '
            'used (Chinese in the previous example).')%\
            u'\u041c\u0438\u0445\u0430\u0438\u043b '
            u'\u0413\u043e\u0440\u0431\u0430\u0447\u0451\u0432'
)
        ),

OptionRecommendation(name='keep_ligatures',
            recommended_value=False, level=OptionRecommendation.LOW,
            help=_('Preserve ligatures present in the input document. '
                'A ligature is a special rendering of a pair of '
                'characters like ff, fi, fl et cetera. '
                'Most readers do not have support for '
                'ligatures in their default fonts, so they are '
                'unlikely to render correctly. By default, calibre '
                'will turn a ligature into the corresponding pair of normal '
                'characters. This option will preserve them instead.')
        ),

OptionRecommendation(name='title',
    recommended_value=None, level=OptionRecommendation.LOW,
    help=_('Set the title.')),

OptionRecommendation(name='authors',
    recommended_value=None, level=OptionRecommendation.LOW,
    help=_('Set the authors. Multiple authors should be separated by '
    'ampersands.')),

OptionRecommendation(name='title_sort',
    recommended_value=None, level=OptionRecommendation.LOW,
    help=_('The version of the title to be used for sorting. ')),

OptionRecommendation(name='author_sort',
    recommended_value=None, level=OptionRecommendation.LOW,
    help=_('String to be used when sorting by author. ')),

OptionRecommendation(name='cover',
    recommended_value=None, level=OptionRecommendation.LOW,
    help=_('Set the cover to the specified file or URL')),

OptionRecommendation(name='comments',
    recommended_value=None, level=OptionRecommendation.LOW,
    help=_('Set the ebook description.')),

OptionRecommendation(name='publisher',
    recommended_value=None, level=OptionRecommendation.LOW,
    help=_('Set the ebook publisher.')),

OptionRecommendation(name='series',
    recommended_value=None, level=OptionRecommendation.LOW,
    help=_('Set the series this ebook belongs to.')),

OptionRecommendation(name='series_index',
    recommended_value=None, level=OptionRecommendation.LOW,
    help=_('Set the index of the book in this series.')),

OptionRecommendation(name='rating',
    recommended_value=None, level=OptionRecommendation.LOW,
    help=_('Set the rating. Should be a number between 1 and 5.')),

OptionRecommendation(name='isbn',
    recommended_value=None, level=OptionRecommendation.LOW,
    help=_('Set the ISBN of the book.')),

OptionRecommendation(name='tags',
    recommended_value=None, level=OptionRecommendation.LOW,
    help=_('Set the tags for the book. Should be a comma separated list.')),

OptionRecommendation(name='book_producer',
    recommended_value=None, level=OptionRecommendation.LOW,
    help=_('Set the book producer.')),

OptionRecommendation(name='language',
    recommended_value=None, level=OptionRecommendation.LOW,
    help=_('Set the language.')),

OptionRecommendation(name='pubdate',
    recommended_value=None, level=OptionRecommendation.LOW,
    help=_('Set the publication date.')),

OptionRecommendation(name='timestamp',
    recommended_value=None, level=OptionRecommendation.LOW,
    help=_('Set the book timestamp (used by the date column in calibre).')),

OptionRecommendation(name='enable_heuristics',
    recommended_value=False, level=OptionRecommendation.LOW,
    help=_('Enable heuristic processing. This option must be set for any '
           'heuristic processing to take place.')),

OptionRecommendation(name='markup_chapter_headings',
    recommended_value=True, level=OptionRecommendation.LOW,
    help=_('Detect unformatted chapter headings and sub headings. Change '
           'them to h2 and h3 tags.  This setting will not create a TOC, '
           'but can be used in conjunction with structure detection to create '
           'one.')),

OptionRecommendation(name='italicize_common_cases',
    recommended_value=True, level=OptionRecommendation.LOW,
    help=_('Look for common words and patterns that denote '
           'italics and italicize them.')),

OptionRecommendation(name='fix_indents',
    recommended_value=True, level=OptionRecommendation.LOW,
    help=_('Turn indentation created from multiple non-breaking space entities '
           'into CSS indents.')),

OptionRecommendation(name='html_unwrap_factor',
    recommended_value=0.40, level=OptionRecommendation.LOW,
    help=_('Scale used to determine the length at which a line should '
            'be unwrapped. Valid values are a decimal between 0 and 1. The '
            'default is 0.4, just below the median line length.  If only a '
            'few lines in the document require unwrapping this value should '
            'be reduced')),

OptionRecommendation(name='unwrap_lines',
    recommended_value=True, level=OptionRecommendation.LOW,
    help=_('Unwrap lines using punctuation and other formatting clues.')),

OptionRecommendation(name='delete_blank_paragraphs',
    recommended_value=True, level=OptionRecommendation.LOW,
    help=_('Remove empty paragraphs from the document when they exist between '
           'every other paragraph')),

OptionRecommendation(name='format_scene_breaks',
    recommended_value=True, level=OptionRecommendation.LOW,
    help=_('Left aligned scene break markers are center aligned. '
           'Replace soft scene breaks that use multiple blank lines with'
           'horizontal rules.')),

OptionRecommendation(name='replace_scene_breaks',
<<<<<<< HEAD
    recommended_value=None, level=OptionRecommendation.LOW,
    help=_('Replace scene breaks with the specified text. By default, the '
        'text from the input document is used.')),
=======
    recommended_value='', level=OptionRecommendation.LOW,
    help=_('Replace scene breaks with the specified text.')),
>>>>>>> 7355acd7

OptionRecommendation(name='dehyphenate',
    recommended_value=True, level=OptionRecommendation.LOW,
    help=_('Analyze hyphenated words throughout the document.  The '
           'document itself is used as a dictionary to determine whether hyphens '
           'should be retained or removed.')),

OptionRecommendation(name='renumber_headings',
    recommended_value=True, level=OptionRecommendation.LOW,
    help=_('Looks for occurrences of sequential <h1> or <h2> tags. '
           'The tags are renumbered to prevent splitting in the middle '
           'of chapter headings.')),

OptionRecommendation(name='sr1_search',
    recommended_value='', level=OptionRecommendation.LOW,
    help=_('Search pattern (regular expression) to be replaced with '
           'sr1-replace.')),

OptionRecommendation(name='sr1_replace',
    recommended_value='', level=OptionRecommendation.LOW,
    help=_('Replacement to replace the text found with sr1-search.')),

OptionRecommendation(name='sr2_search',
    recommended_value='', level=OptionRecommendation.LOW,
    help=_('Search pattern (regular expression) to be replaced with '
           'sr2-replace.')),

OptionRecommendation(name='sr2_replace',
    recommended_value='', level=OptionRecommendation.LOW,
    help=_('Replacement to replace the text found with sr2-search.')),

OptionRecommendation(name='sr3_search',
    recommended_value='', level=OptionRecommendation.LOW,
    help=_('Search pattern (regular expression) to be replaced with '
           'sr3-replace.')),

OptionRecommendation(name='sr3_replace',
    recommended_value='', level=OptionRecommendation.LOW,
    help=_('Replacement to replace the text found with sr3-search.')),
]
        # }}}

        input_fmt = os.path.splitext(self.input)[1]
        if not input_fmt:
            raise ValueError('Input file must have an extension')
        input_fmt = input_fmt[1:].lower()
        self.archive_input_tdir = None
        if input_fmt in ('zip', 'rar', 'oebzip'):
            self.log('Processing archive...')
            tdir = PersistentTemporaryDirectory('_plumber_archive')
            self.input, input_fmt = self.unarchive(self.input, tdir)
            self.archive_input_tdir = tdir
        if os.access(self.input, os.R_OK):
            nfp = run_plugins_on_preprocess(self.input, input_fmt)
            if nfp != self.input:
                self.input = nfp
                input_fmt = os.path.splitext(self.input)[1]
                if not input_fmt:
                    raise ValueError('Input file must have an extension')
                input_fmt = input_fmt[1:].lower()

        if os.path.exists(self.output) and os.path.isdir(self.output):
            output_fmt = 'oeb'
        else:
            output_fmt = os.path.splitext(self.output)[1]
            if not output_fmt:
                output_fmt = '.oeb'
            output_fmt = output_fmt[1:].lower()

        self.input_plugin  = plugin_for_input_format(input_fmt)
        self.output_plugin = plugin_for_output_format(output_fmt)

        if self.input_plugin is None:
            raise ValueError('No plugin to handle input format: '+input_fmt)

        if self.output_plugin is None:
            raise ValueError('No plugin to handle output format: '+output_fmt)

        self.input_fmt = input_fmt
        self.output_fmt = output_fmt


        self.all_format_options = set()
        self.input_options = set()
        self.output_options = set()
        # Build set of all possible options. Two options are equal if their
        # names are the same.
        if not dummy:
            self.input_options  = self.input_plugin.options.union(
                                        self.input_plugin.common_options)
            self.output_options = self.output_plugin.options.union(
                                    self.output_plugin.common_options)
        else:
            for fmt in available_input_formats():
                input_plugin = plugin_for_input_format(fmt)
                if input_plugin:
                    self.all_format_options = self.all_format_options.union(
                        input_plugin.options.union(input_plugin.common_options))
            for fmt in available_output_formats():
                output_plugin = plugin_for_output_format(fmt)
                if output_plugin:
                    self.all_format_options = self.all_format_options.union(
                        output_plugin.options.union(output_plugin.common_options))

        # Remove the options that have been disabled by recommendations from the
        # plugins.
        for w in ('input_options', 'output_options',
                'all_format_options'):
            temp = set([])
            for x in getattr(self, w):
                temp.add(x.clone())
            setattr(self, w, temp)
        if merge_plugin_recs:
            self.merge_plugin_recommendations()

    @classmethod
    def unarchive(self, path, tdir):
        extract(path, tdir)
        files = list(walk(tdir))
        from calibre.customize.ui import available_input_formats
        fmts = available_input_formats()
        for x in ('htm', 'html', 'xhtm', 'xhtml'): fmts.remove(x)

        for ext in fmts:
            for f in files:
                if f.lower().endswith('.'+ext):
                    if ext in ['txt', 'rtf'] and os.stat(f).st_size < 2048:
                        continue
                    return f, ext
        return self.find_html_index(files)

    @classmethod
    def find_html_index(self, files):
        '''
        Given a list of files, find the most likely root HTML file in the
        list.
        '''
        html_pat = re.compile(r'\.(x){0,1}htm(l){0,1}$', re.IGNORECASE)
        html_files = [f for f in files if html_pat.search(f) is not None]
        if not html_files:
            raise ValueError(_('Could not find an ebook inside the archive'))
        html_files = [(f, os.stat(f).st_size) for f in html_files]
        html_files.sort(cmp = lambda x, y: cmp(x[1], y[1]))
        html_files = [f[0] for f in html_files]
        for q in ('toc', 'index'):
            for f in html_files:
                if os.path.splitext(os.path.basename(f))[0].lower() == q:
                    return f, os.path.splitext(f)[1].lower()[1:]
        return html_files[-1], os.path.splitext(html_files[-1])[1].lower()[1:]



    def get_option_by_name(self, name):
        for group in (self.input_options, self.pipeline_options,
                      self.output_options, self.all_format_options):
            for rec in group:
                if rec.option == name:
                    return rec

    def get_option_help(self, name):
        rec = self.get_option_by_name(name)
        help = getattr(rec, 'help', None)
        if help is not None:
            return help.replace('%default', str(rec.recommended_value))

    def merge_plugin_recommendations(self):
        for source in (self.input_plugin, self.output_plugin):
            for name, val, level in source.recommendations:
                rec = self.get_option_by_name(name)
                if rec is not None and rec.level <= level:
                    rec.recommended_value = val
                    rec.level = level

    def merge_ui_recommendations(self, recommendations):
        '''
        Merge recommendations from the UI. As long as the UI recommendation
        level is >= the baseline recommended level, the UI value is used,
        *except* if the baseline has a recommendation level of `HIGH`.
        '''
        for name, val, level in recommendations:
            rec = self.get_option_by_name(name)
            if rec is not None and rec.level <= level and rec.level < rec.HIGH:
                rec.recommended_value = val
                rec.level = level

    def opts_to_mi(self, mi):
        from calibre.ebooks.metadata import string_to_authors
        for x in self.metadata_option_names:
            val = getattr(self.opts, x, None)
            if val is not None:
                if x == 'authors':
                    val = string_to_authors(val)
                elif x == 'tags':
                    val = [i.strip() for i in val.split(',')]
                elif x in ('rating', 'series_index'):
                    try:
                        val = float(val)
                    except ValueError:
                        self.log.warn(_('Values of series index and rating must'
                        ' be numbers. Ignoring'), val)
                        continue
                elif x in ('timestamp', 'pubdate'):
                    try:
                        val = parse_date(val, assume_utc=x=='pubdate')
                    except:
                        self.log.exception(_('Failed to parse date/time') + ' ' +
                                unicode(val))
                        continue
                setattr(mi, x, val)

    def download_cover(self, url):
        from calibre import browser
        from PIL import Image
        from cStringIO import StringIO
        from calibre.ptempfile import PersistentTemporaryFile
        self.log('Downloading cover from %r'%url)
        br = browser()
        raw = br.open_novisit(url).read()
        buf = StringIO(raw)
        pt = PersistentTemporaryFile('.jpg')
        pt.close()
        img = Image.open(buf)
        img.convert('RGB').save(pt.name)
        return pt.name

    def read_user_metadata(self):
        '''
        Read all metadata specified by the user. Command line options override
        metadata from a specified OPF file.
        '''
        from calibre.ebooks.metadata import MetaInformation
        from calibre.ebooks.metadata.opf2 import OPF
        mi = MetaInformation(None, [])
        if self.opts.read_metadata_from_opf is not None:
            self.opts.read_metadata_from_opf = os.path.abspath(
                                            self.opts.read_metadata_from_opf)
            opf = OPF(open(self.opts.read_metadata_from_opf, 'rb'),
                      os.path.dirname(self.opts.read_metadata_from_opf))
            mi = opf.to_book_metadata()
        self.opts_to_mi(mi)
        if mi.cover:
            if mi.cover.startswith('http:') or mi.cover.startswith('https:'):
                mi.cover = self.download_cover(mi.cover)
            ext = mi.cover.rpartition('.')[-1].lower().strip()
            if ext not in ('png', 'jpg', 'jpeg', 'gif'):
                ext = 'jpg'
            mi.cover_data = (ext, open(mi.cover, 'rb').read())
            mi.cover = None
        self.user_metadata = mi

    def setup_options(self):
        '''
        Setup the `self.opts` object.
        '''
        self.opts = OptionValues()
        for group in (self.input_options, self.pipeline_options,
                  self.output_options, self.all_format_options):
            for rec in group:
                setattr(self.opts, rec.option.name, rec.recommended_value)

        def set_profile(profiles, which):
            attr = which + '_profile'
            sval = getattr(self.opts, attr)
            for x in profiles():
                if x.short_name == sval:
                    setattr(self.opts, attr, x)
                    return
            self.log.warn(
                'Profile (%s) %r is no longer available, using default'%(which, sval))
            for x in profiles():
                if x.short_name == 'default':
                    setattr(self.opts, attr, x)
                    break

        set_profile(input_profiles, 'input')
        set_profile(output_profiles, 'output')

        self.read_user_metadata()
        self.opts.no_inline_navbars = self.opts.output_profile.supports_mobi_indexing \
                and self.output_fmt == 'mobi'
        if self.opts.verbose:
            self.log.filter_level = self.log.DEBUG
        if self.opts.verbose > 1:
            self.log.debug('Resolved conversion options')
            try:
                self.log.debug('calibre version:', __version__)
                self.log.debug(pprint.pformat(self.opts.__dict__))
            except:
                self.log.exception('Failed to get resolved conversion options')

    def flush(self):
        try:
            sys.stdout.flush()
            sys.stderr.flush()
        except:
            pass

    def dump_oeb(self, oeb, out_dir):
        from calibre.ebooks.oeb.writer import OEBWriter
        w = OEBWriter(pretty_print=self.opts.pretty_print)
        w(oeb, out_dir)

    def dump_input(self, ret, output_dir):
        out_dir = os.path.join(self.opts.debug_pipeline, 'input')
        if isinstance(ret, basestring):
            shutil.copytree(output_dir, out_dir)
        else:
            os.makedirs(out_dir)
            self.dump_oeb(ret, out_dir)
        if self.input_fmt == 'recipe':
            zf = ZipFile(os.path.join(self.opts.debug_pipeline,
                'periodical.downloaded_recipe'), 'w')
            zf.add_dir(out_dir)
            with self.input_plugin:
                self.input_plugin.save_download(zf)
            zf.close()

        self.log.info('Input debug saved to:', out_dir)


    def run(self):
        '''
        Run the conversion pipeline
        '''
        # Setup baseline option values
        self.setup_options()
        if self.opts.verbose:
            self.log.filter_level = self.log.DEBUG
        self.flush()

        if self.opts.debug_pipeline is not None:
            self.opts.verbose = max(self.opts.verbose, 4)
            self.opts.debug_pipeline = os.path.abspath(self.opts.debug_pipeline)
            if not os.path.exists(self.opts.debug_pipeline):
                os.makedirs(self.opts.debug_pipeline)
            open(os.path.join(self.opts.debug_pipeline, 'README.txt'),
                    'w').write(DEBUG_README.encode('utf-8'))
            for x in ('input', 'parsed', 'structure', 'processed'):
                x = os.path.join(self.opts.debug_pipeline, x)
                if os.path.exists(x):
                    shutil.rmtree(x)

        # Run any preprocess plugins
        from calibre.customize.ui import run_plugins_on_preprocess
        self.input = run_plugins_on_preprocess(self.input)

        self.flush()
        # Create an OEBBook from the input file. The input plugin does all the
        # heavy lifting.
        accelerators = {}

        tdir = PersistentTemporaryDirectory('_plumber')
        stream = self.input if self.input_fmt == 'recipe' else \
                open(self.input, 'rb')
        if self.input_fmt == 'recipe':
            self.opts.original_recipe_input_arg = self.original_input_arg

        if hasattr(self.opts, 'lrf') and self.output_plugin.file_type == 'lrf':
            self.opts.lrf = True

        self.ui_reporter(0.01, _('Converting input to HTML...'))
        ir = CompositeProgressReporter(0.01, 0.34, self.ui_reporter)
        self.input_plugin.report_progress = ir
        with self.input_plugin:
            self.oeb = self.input_plugin(stream, self.opts,
                                        self.input_fmt, self.log,
                                        accelerators, tdir)
            if self.opts.debug_pipeline is not None:
                self.dump_input(self.oeb, tdir)
                if self.abort_after_input_dump:
                    return
            if self.input_fmt in ('recipe', 'downloaded_recipe'):
                self.opts_to_mi(self.user_metadata)
            if not hasattr(self.oeb, 'manifest'):
                self.oeb = create_oebbook(self.log, self.oeb, self.opts,
                        encoding=self.input_plugin.output_encoding)
            self.input_plugin.postprocess_book(self.oeb, self.opts, self.log)
            self.opts.is_image_collection = self.input_plugin.is_image_collection
            pr = CompositeProgressReporter(0.34, 0.67, self.ui_reporter)
            self.flush()
            if self.opts.debug_pipeline is not None:
                out_dir = os.path.join(self.opts.debug_pipeline, 'parsed')
                self.dump_oeb(self.oeb, out_dir)
                self.log('Parsed HTML written to:', out_dir)
            self.input_plugin.specialize(self.oeb, self.opts, self.log,
                    self.output_fmt)

        pr(0., _('Running transforms on ebook...'))

        from calibre.ebooks.oeb.transforms.guide import Clean
        Clean()(self.oeb, self.opts)
        pr(0.1)
        self.flush()

        self.opts.source = self.opts.input_profile
        self.opts.dest = self.opts.output_profile

        from calibre.ebooks.oeb.transforms.metadata import MergeMetadata
        MergeMetadata()(self.oeb, self.user_metadata, self.opts,
                override_input_metadata=self.override_input_metadata)
        pr(0.2)
        self.flush()

        from calibre.ebooks.oeb.transforms.structure import DetectStructure
        DetectStructure()(self.oeb, self.opts)
        pr(0.35)
        self.flush()

        from calibre.ebooks.oeb.transforms.flatcss import CSSFlattener
        fbase = self.opts.base_font_size
        if fbase < 1e-4:
            fbase = float(self.opts.dest.fbase)
        fkey = self.opts.font_size_mapping
        if fkey is None:
            fkey = self.opts.dest.fkey
        else:
            fkey = map(float, fkey.split(','))

        from calibre.ebooks.oeb.transforms.jacket import Jacket
        Jacket()(self.oeb, self.opts, self.user_metadata)
        pr(0.4)
        self.flush()

        if self.opts.debug_pipeline is not None:
            out_dir = os.path.join(self.opts.debug_pipeline, 'structure')
            self.dump_oeb(self.oeb, out_dir)
            self.log('Structured HTML written to:', out_dir)


        if self.opts.extra_css and os.path.exists(self.opts.extra_css):
            self.opts.extra_css = open(self.opts.extra_css, 'rb').read()

        oibl = self.opts.insert_blank_line
        orps  = self.opts.remove_paragraph_spacing
        if self.output_plugin.file_type == 'lrf':
            self.opts.insert_blank_line = False
            self.opts.remove_paragraph_spacing = False
        line_height = self.opts.line_height
        if line_height < 1e-4:
            line_height = None

        if self.opts.linearize_tables and \
                self.output_plugin.file_type not in ('mobi', 'lrf'):
            from calibre.ebooks.oeb.transforms.linearize_tables import LinearizeTables
            LinearizeTables()(self.oeb, self.opts)

        flattener = CSSFlattener(fbase=fbase, fkey=fkey,
                lineh=line_height,
                untable=self.output_plugin.file_type in ('mobi','lit'),
                unfloat=self.output_plugin.file_type in ('mobi', 'lit'))
        flattener(self.oeb, self.opts)
        self.opts.insert_blank_line = oibl
        self.opts.remove_paragraph_spacing = orps

        pr(0.9)
        self.flush()

        from calibre.ebooks.oeb.transforms.trimmanifest import ManifestTrimmer

        self.log.info('Cleaning up manifest...')
        trimmer = ManifestTrimmer()
        trimmer(self.oeb, self.opts)

        self.oeb.toc.rationalize_play_orders()
        pr(1.)
        self.flush()

        if self.opts.debug_pipeline is not None:
            out_dir = os.path.join(self.opts.debug_pipeline, 'processed')
            self.dump_oeb(self.oeb, out_dir)
            self.log('Processed HTML written to:', out_dir)

        self.log.info('Creating %s...'%self.output_plugin.name)
        our = CompositeProgressReporter(0.67, 1., self.ui_reporter)
        self.output_plugin.report_progress = our
        our(0., _('Creating')+' %s'%self.output_plugin.name)
        with self.output_plugin:
            self.output_plugin.convert(self.oeb, self.output, self.input_plugin,
                self.opts, self.log)
        self.ui_reporter(1.)
        run_plugins_on_postprocess(self.output, self.output_fmt)

        self.log(self.output_fmt.upper(), 'output written to', self.output)
        self.flush()

def create_oebbook(log, path_or_stream, opts, reader=None,
        encoding='utf-8', populate=True):
    '''
    Create an OEBBook.
    '''
    from calibre.ebooks.oeb.base import OEBBook
    html_preprocessor = HTMLPreProcessor(log, opts)
    if not encoding:
        encoding = None
    oeb = OEBBook(log, html_preprocessor,
            pretty_print=opts.pretty_print, input_encoding=encoding)
    if not populate:
        return oeb
    # Read OEB Book into OEBBook
    log('Parsing all content...')
    if reader is None:
        from calibre.ebooks.oeb.reader import OEBReader
        reader = OEBReader

    reader()(oeb, path_or_stream)
    return oeb<|MERGE_RESOLUTION|>--- conflicted
+++ resolved
@@ -532,14 +532,9 @@
            'horizontal rules.')),
 
 OptionRecommendation(name='replace_scene_breaks',
-<<<<<<< HEAD
-    recommended_value=None, level=OptionRecommendation.LOW,
+    recommended_value='', level=OptionRecommendation.LOW,
     help=_('Replace scene breaks with the specified text. By default, the '
         'text from the input document is used.')),
-=======
-    recommended_value='', level=OptionRecommendation.LOW,
-    help=_('Replace scene breaks with the specified text.')),
->>>>>>> 7355acd7
 
 OptionRecommendation(name='dehyphenate',
     recommended_value=True, level=OptionRecommendation.LOW,
