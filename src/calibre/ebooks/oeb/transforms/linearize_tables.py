--- conflicted
+++ resolved
@@ -14,15 +14,11 @@
         for x in XPath('//h:table|//h:td|//h:tr|//h:th|//h:caption|'
                 '//h:tbody|//h:tfoot|//h:thead|//h:colgroup|//h:col')(root):
             x.tag = 'div'
-<<<<<<< HEAD
-            for attr in ('valign', 'colspan', 'rowspan', 'width', 'halign'):
-=======
             for attr in ('style', 'font', 'valign',
                          'colspan', 'width', 'height',
                          'rowspan', 'summary', 'align',
                          'cellspacing', 'cellpadding',
                          'frames', 'rules', 'border'):
->>>>>>> 059ad613
                 if attr in x.attrib:
                     del x.attrib[attr]
 
