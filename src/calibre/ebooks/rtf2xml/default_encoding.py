#########################################################################
#                                                                       #
#   copyright 2002 Paul Henry Tremblay                                  #
#                                                                       #
#########################################################################

'''
Codepages as to RTF 1.9.1:
    437	United States IBM
    708	Arabic (ASMO 708)
    709	Arabic (ASMO 449+, BCON V4)
    710	Arabic (transparent Arabic)
    711	Arabic (Nafitha Enhanced)
    720	Arabic (transparent ASMO)
    819	Windows 3.1 (United States and Western Europe)
    850	IBM multilingual
    852	Eastern European
    860	Portuguese
    862	Hebrew
    863	French Canadian
    864	Arabic
    865	Norwegian
    866	Soviet Union
    874	Thai
    932	Japanese
    936	Simplified Chinese
    949	Korean
    950	Traditional Chinese
    1250	Eastern European
    1251	Cyrillic
    1252	Western European
    1253	Greek
    1254	Turkish
    1255	Hebrew
    1256	Arabic
    1257	Baltic
    1258	Vietnamese
    1361	Johab
    10000	MAC Roman
    10001	MAC Japan
    10004	MAC Arabic
    10005	MAC Hebrew
    10006	MAC Greek
    10007	MAC Cyrillic
    10029	MAC Latin2
    10081	MAC Turkish
    57002	Devanagari
    57003	Bengali
    57004	Tamil
    57005	Telugu
    57006	Assamese
    57007	Oriya
    57008	Kannada
    57009	Malayalam
    57010	Gujarati
    57011	Punjabi
'''
import re

class DefaultEncoding:
    """
    Find the default encoding for the doc
    """
    def __init__(self, in_file, bug_handler, run_level = 1, check_raw = False):
        self.__file = in_file
        self.__bug_handler = bug_handler
        self.__platform = 'Windows'
        self.__default_num = 'not-defined'
        self.__code_page = '1252'
        self.__datafetched = False
        self.__fetchraw = check_raw

    def find_default_encoding(self):
        if not self.__datafetched:
            self._encoding()
            self.__datafetched = True
            code_page = 'ansicpg' + self.__code_page
        return self.__platform, code_page, self.__default_num

    def get_codepage(self):
        if not self.__datafetched:
            self._encoding()
            self.__datafetched = True
        return self.__code_page

    def get_platform(self):
        if not self.__datafetched:
            self._encoding()
            self.__datafetched = True
        return self.__platform

    def _encoding(self):
        with open(self.__file, 'r') as read_obj:
            cpfound = False
            if not self.__fetchraw:
                for line in read_obj:
                    self.__token_info = line[:16]
                    if self.__token_info == 'mi<mk<rtfhed-end':
                        break
                    if self.__token_info == 'cw<ri<macintosh_':
                        self.__platform = 'Macintosh'
                    elif self.__token_info == 'cw<ri<pc________':
                        self.__platform = 'IBMPC'
                    elif self.__token_info == 'cw<ri<pca_______':
                        self.__platform = 'OS/2'
                    if self.__token_info == 'cw<ri<ansi-codpg' \
                        and int(line[20:-1]):
                            self.__code_page = line[20:-1]
                    if self.__token_info == 'cw<ri<deflt-font':
                        self.__default_num = line[20:-1]
                        cpfound = True
                        #cw<ri<deflt-font<nu<0
                if self.__platform != 'Windows' and \
                        not cpfound:
                    if self.__platform == 'Macintosh':
                       self.__code_page = '10000'
                    elif self.__platform == 'IBMPC':
                        self.__code_page = '437'
                    elif self.__platform == 'OS/2':
                        self.__code_page = '850'
            else:
                fenc = re.compile(r'\\(mac|pc|ansi|pca)[\\ \{\}\t\n]+')
                fenccp = re.compile(r'\\ansicpg(\d+)[\\ \{\}\t\n]+')
<<<<<<< HEAD
                
=======

>>>>>>> f6d72fbe
                for line in read_obj:
                    if fenc.search(line):
                        enc = fenc.search(line).group(1)
                    if fenccp.search(line):
                        cp = fenccp.search(line).group(1)
                        if not int(cp):
                            self.__code_page = cp
                        cpfound = True
                        break
                if self.__platform != 'Windows' and \
                        not cpfound:
                    if enc == 'mac':
                        self.__code_page = '10000'
                    elif enc == 'pc':
                        self.__code_page = '437'
                    elif enc == 'pca':
                        self.__code_page = '850'

if __name__ == '__main__':
<<<<<<< HEAD
=======
    import sys
>>>>>>> f6d72fbe
    encode_obj = DefaultEncoding(
            in_file = sys.argv[1],
            bug_handler = Exception,
            check_raw = True,
            )
    print encode_obj.get_codepage()<|MERGE_RESOLUTION|>--- conflicted
+++ resolved
@@ -121,11 +121,7 @@
             else:
                 fenc = re.compile(r'\\(mac|pc|ansi|pca)[\\ \{\}\t\n]+')
                 fenccp = re.compile(r'\\ansicpg(\d+)[\\ \{\}\t\n]+')
-<<<<<<< HEAD
-                
-=======
 
->>>>>>> f6d72fbe
                 for line in read_obj:
                     if fenc.search(line):
                         enc = fenc.search(line).group(1)
@@ -145,10 +141,7 @@
                         self.__code_page = '850'
 
 if __name__ == '__main__':
-<<<<<<< HEAD
-=======
     import sys
->>>>>>> f6d72fbe
     encode_obj = DefaultEncoding(
             in_file = sys.argv[1],
             bug_handler = Exception,
