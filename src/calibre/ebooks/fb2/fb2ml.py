# -*- coding: utf-8 -*-

__license__ = 'GPL 3'
__copyright__ = '2009, John Schember <john@nachtimwald.com>'
__docformat__ = 'restructuredtext en'

'''
Transform OEB content into FB2 markup
'''

from base64 import b64encode
from datetime import datetime
from mimetypes import types_map
import re
<<<<<<< HEAD
import uuid
=======
>>>>>>> cafe81f2

from lxml import etree

from calibre import prepare_string_for_xml
from calibre.constants import __appname__, __version__
from calibre.ebooks.oeb.base import XHTML, XHTML_NS, barename, namespace
from calibre.ebooks.oeb.stylizer import Stylizer
from calibre.ebooks.oeb.base import OEB_RASTER_IMAGES
<<<<<<< HEAD
from calibre.utils.magick import Image
=======
from calibre.utils.magick.draw import save_cover_data_to
>>>>>>> cafe81f2

class FB2MLizer(object):
    '''
    Todo: * Include more FB2 specific tags in the conversion.
          * Handle a tags.
          * Figure out some way to turn oeb_book.toc items into <section><title>
            <p> to allow for readers to generate toc from the document.
    '''

    def __init__(self, log):
        self.log = log
        self.image_hrefs = {}
        self.reset_state()

    def reset_state(self):
        # Used to ensure text and tags are always within <p> and </p>
        self.in_p = False
        # Mapping of image names. OEB allows for images to have the same name but be stored
        # in different directories. FB2 images are all in a flat layout so we rename all images
        # into a sequential numbering system to ensure there are no collisions between image names.
        self.image_hrefs = {}

    def extract_content(self, oeb_book, opts):
        self.log.info('Converting XHTML to FB2 markup...')
        self.oeb_book = oeb_book
        self.opts = opts

        return self.fb2mlize_spine()

    def fb2mlize_spine(self):
        self.reset_state()

        output = [self.fb2_header()]
        output.append(self.get_text())
        output.append(self.fb2mlize_images())
        output.append(self.fb2_footer())
        output = self.clean_text(u''.join(output))

        if self.opts.pretty_print:
            return u'<?xml version="1.0" encoding="UTF-8"?>\n%s' % etree.tostring(etree.fromstring(output), encoding=unicode, pretty_print=True)
        else:
            return u'<?xml version="1.0" encoding="UTF-8"?>' + output

    def clean_text(self, text):
        text = re.sub(r'(?miu)<section>\s*</section>', '', text)
        text = re.sub(r'(?miu)\s+</section>', '</section>', text)
        text = re.sub(r'(?miu)</section><section>', '</section>\n\n<section>', text)

        text = re.sub(r'(?miu)<p>\s*</p>', '', text)
        text = re.sub(r'(?miu)\s+</p>', '</p>', text)
        text = re.sub(r'(?miu)</p><p>', '</p>\n\n<p>', text)
        return text

    def fb2_header(self):
        metadata = {}
        metadata['author_first'] = u''
        metadata['author_middle'] = u''
        metadata['author_last'] = u''
        metadata['title'] = self.oeb_book.metadata.title[0].value
        metadata['appname'] = __appname__
        metadata['version'] = __version__
        metadata['date'] = '%i.%i.%i' % (datetime.now().day, datetime.now().month, datetime.now().year)
        metadata['lang'] = u''.join(self.oeb_book.metadata.lang) if self.oeb_book.metadata.lang else 'en'
<<<<<<< HEAD
        metadata['id'] = '%s' % uuid.uuid4() 
        
=======

>>>>>>> cafe81f2
        author_parts = self.oeb_book.metadata.creator[0].value.split(' ')
        if len(author_parts) == 1:
            metadata['author_last'] = author_parts[0]
        elif len(author_parts) == 2:
            metadata['author_first'] = author_parts[0]
            metadata['author_last'] = author_parts[1]
        else:
            metadata['author_first'] = author_parts[0]
            metadata['author_middle'] = ' '.join(author_parts[1:-2])
            metadata['author_last'] = author_parts[-1]

        for key, value in metadata.items():
            metadata[key] = prepare_string_for_xml(value)

        return u'<FictionBook xmlns="http://www.gribuser.ru/xml/fictionbook/2.0" xmlns:xlink="http://www.w3.org/1999/xlink">' \
                '<description>' \
                    '<title-info>' \
                        '<genre>antique</genre>' \
                        '<author>' \
                            '<first-name>%(author_first)s</first-name>' \
                            '<middle-name>%(author_middle)s</middle-name>' \
                            '<last-name>%(author_last)s</last-name>' \
                        '</author>' \
                        '<book-title>%(title)s</book-title>' \
                        '<lang>%(lang)s</lang>' \
                    '</title-info>' \
                    '<document-info>' \
                        '<author>' \
                            '<first-name></first-name>' \
                            '<middle-name></middle-name>' \
                            '<last-name></last-name>' \
                        '</author>' \
                        '<program-used>%(appname)s %(version)s</program-used>' \
                        '<date>%(date)s</date>' \
                        '<id>%(id)s</id>' \
                        '<version>1.0</version>' \
                    '</document-info>' \
                '</description>' % metadata

    def fb2_footer(self):
        return u'</FictionBook>'

    def get_text(self):
        text = ['<body>']
        for item in self.oeb_book.spine:
            self.log.debug('Converting %s to FictionBook2 XML' % item.href)
            stylizer = Stylizer(item.data, item.href, self.oeb_book, self.opts, self.opts.output_profile)
            text.append('<section>')
            text += self.dump_text(item.data.find(XHTML('body')), stylizer, item)
            text.append('</section>')
        return ''.join(text) + '</body>'

    def fb2mlize_images(self):
        '''
        This function uses the self.image_hrefs dictionary mapping. It is populated by the dump_text function.
        '''
        images = []
        for item in self.oeb_book.manifest:
            # Don't write the image if it's not referenced in the document's text.
            if item.href not in self.image_hrefs:
                continue
            if item.media_type in OEB_RASTER_IMAGES:
                try:
<<<<<<< HEAD
                    if not item.media_type == types_map['.jpeg'] or not item.media_type == types_map['.jpg']:
                        im = Image()
                        im.load(item.data)
                        im.set_compression_quality(70)
                        data = im.export('jpg')
=======
                    data = save_cover_data_to(item.data, None,
                            return_data=True)
>>>>>>> cafe81f2
                    raw_data = b64encode(data)
                    # Don't put the encoded image on a single line.
                    data = ''
                    col = 1
                    for char in raw_data:
                        if col == 72:
                            data += '\n'
                            col = 1
                        col += 1
                        data += char
                    images.append('<binary id="%s" content-type="%s">%s\n</binary>' % (self.image_hrefs[item.href], item.media_type, data))
                except Exception as e:
                    self.log.error('Error: Could not include file %s because ' \
                        '%s.' % (item.href, e))
        return ''.join(images)

    def ensure_p(self):
        if self.in_p:
            return [], []
        else:
            self.in_p = True
            return ['<p>'], ['p']

    def close_open_p(self, tags):
        text = ['']
        added_p = False

        if self.in_p:
            # Close all up to p. Close p. Reopen all closed tags including p.
            closed_tags = []
            tags.reverse()
            for t in tags:
                text.append('</%s>' % t)
                closed_tags.append(t)
                if t == 'p':
                    break
            closed_tags.reverse()
            for t in closed_tags:
                text.append('<%s>' % t)
        else:
            text.append('<p>')
            added_p = True
            self.in_p = True

        return text, added_p

    def handle_simple_tag(self, tag, tags):
        s_out = []
        s_tags = []
        if tag not in tags:
            p_out, p_tags = self.ensure_p()
            s_out += p_out
            s_tags += p_tags
            s_out.append('<%s>' % tag)
            s_tags.append(tag)
        return s_out, s_tags

    def dump_text(self, elem_tree, stylizer, page, tag_stack=[]):
        '''
        This function is intended to be used in a recursive manner. dump_text will
        run though all elements in the elem_tree and call itself on each element.

        self.image_hrefs will be populated by calling this function.

        @param elem_tree: etree representation of XHTML content to be transformed.
        @param stylizer: Used to track the style of elements within the tree.
        @param page: OEB page used to determine absolute urls.
        @param tag_stack: List of open FB2 tags to take into account.

        @return: List of string representing the XHTML converted to FB2 markup.
        '''
        # Ensure what we are converting is not a string and that the fist tag is part of the XHTML namespace.
        if not isinstance(elem_tree.tag, basestring) or namespace(elem_tree.tag) != XHTML_NS:
            return []

        style = stylizer.style(elem_tree)
        if style['display'] in ('none', 'oeb-page-head', 'oeb-page-foot') or style['visibility'] == 'hidden':
            return []

        # FB2 generated output.
        fb2_out = []
        # FB2 tags in the order they are opened. This will be used to close the tags.
        tags = []
        # First tag in tree
        tag = barename(elem_tree.tag)

        # Process the XHTML tag if it needs to be converted to an FB2 tag.
        if tag == 'h1' and self.opts.h1_to_title or tag == 'h2' and self.opts.h2_to_title or tag == 'h3' and self.opts.h3_to_title:
            fb2_out.append('<title>')
            tags.append('title')
        if tag == 'img':
            if elem_tree.attrib.get('src', None):
                # Only write the image tag if it is in the manifest.
                if page.abshref(elem_tree.attrib['src']) in self.oeb_book.manifest.hrefs.keys():
                    if page.abshref(elem_tree.attrib['src']) not in self.image_hrefs.keys():
                        self.image_hrefs[page.abshref(elem_tree.attrib['src'])] = '_%s.jpg' % len(self.image_hrefs.keys())
                    p_txt, p_tag = self.ensure_p()
                    fb2_out += p_txt
                    tags += p_tag
                    fb2_out.append('<image xlink:href="#%s" />' % self.image_hrefs[page.abshref(elem_tree.attrib['src'])])
        elif tag == 'br':
            if self.in_p:
                closed_tags = []
                open_tags = tag_stack+tags
                open_tags.reverse()
                for t in open_tags:
                    fb2_out.append('</%s>' % t)
                    closed_tags.append(t)
                    if t == 'p':
                        break
                fb2_out.append('<empty-line />')
                closed_tags.reverse()
                for t in closed_tags:
                    fb2_out.append('<%s>' % t)
            else:
                fb2_out.append('<empty-line />')
        elif tag in ('div', 'li', 'p'):
            p_text, added_p = self.close_open_p(tag_stack+tags)
            fb2_out += p_text
            if added_p:
                tags.append('p')
        elif tag == 'b':
            s_out, s_tags = self.handle_simple_tag('strong', tag_stack+tags)
            fb2_out += s_out
            tags += s_tags
        elif tag == 'i':
            s_out, s_tags = self.handle_simple_tag('emphasis', tag_stack+tags)
            fb2_out += s_out
            tags += s_tags

        # Processes style information.
        if style['font-style'] == 'italic':
            s_out, s_tags = self.handle_simple_tag('emphasis', tag_stack+tags)
            fb2_out += s_out
            tags += s_tags
        elif style['font-weight'] in ('bold', 'bolder'):
            s_out, s_tags = self.handle_simple_tag('strong', tag_stack+tags)
            fb2_out += s_out
            tags += s_tags

        # Process element text.
        if hasattr(elem_tree, 'text') and elem_tree.text:
            if not self.in_p:
                fb2_out.append('<p>')
            fb2_out.append(prepare_string_for_xml(elem_tree.text))
            if not self.in_p:
                fb2_out.append('</p>')

        # Process sub-elements.
        for item in elem_tree:
            fb2_out += self.dump_text(item, stylizer, page, tag_stack+tags)

        # Close open FB2 tags.
        tags.reverse()
        fb2_out += self.close_tags(tags)

        # Process element text that comes after the close of the XHTML tag but before the next XHTML tag.
        if hasattr(elem_tree, 'tail') and elem_tree.tail:
            if not self.in_p:
                fb2_out.append('<p>')
            fb2_out.append(prepare_string_for_xml(elem_tree.tail))
            if not self.in_p:
                fb2_out.append('</p>')

        return fb2_out

    def close_tags(self, tags):
        text = []
        for tag in tags:
            text.append('</%s>' % tag)
            if tag == 'p':
                self.in_p = False

        return text<|MERGE_RESOLUTION|>--- conflicted
+++ resolved
@@ -12,10 +12,7 @@
 from datetime import datetime
 from mimetypes import types_map
 import re
-<<<<<<< HEAD
 import uuid
-=======
->>>>>>> cafe81f2
 
 from lxml import etree
 
@@ -24,11 +21,7 @@
 from calibre.ebooks.oeb.base import XHTML, XHTML_NS, barename, namespace
 from calibre.ebooks.oeb.stylizer import Stylizer
 from calibre.ebooks.oeb.base import OEB_RASTER_IMAGES
-<<<<<<< HEAD
 from calibre.utils.magick import Image
-=======
-from calibre.utils.magick.draw import save_cover_data_to
->>>>>>> cafe81f2
 
 class FB2MLizer(object):
     '''
@@ -92,12 +85,8 @@
         metadata['version'] = __version__
         metadata['date'] = '%i.%i.%i' % (datetime.now().day, datetime.now().month, datetime.now().year)
         metadata['lang'] = u''.join(self.oeb_book.metadata.lang) if self.oeb_book.metadata.lang else 'en'
-<<<<<<< HEAD
         metadata['id'] = '%s' % uuid.uuid4() 
         
-=======
-
->>>>>>> cafe81f2
         author_parts = self.oeb_book.metadata.creator[0].value.split(' ')
         if len(author_parts) == 1:
             metadata['author_last'] = author_parts[0]
@@ -161,16 +150,11 @@
                 continue
             if item.media_type in OEB_RASTER_IMAGES:
                 try:
-<<<<<<< HEAD
                     if not item.media_type == types_map['.jpeg'] or not item.media_type == types_map['.jpg']:
                         im = Image()
                         im.load(item.data)
                         im.set_compression_quality(70)
                         data = im.export('jpg')
-=======
-                    data = save_cover_data_to(item.data, None,
-                            return_data=True)
->>>>>>> cafe81f2
                     raw_data = b64encode(data)
                     # Don't put the encoded image on a single line.
                     data = ''
