--- conflicted
+++ resolved
@@ -270,10 +270,9 @@
                     prints('Using http proxy', str(ans))
                 return ans
 
-<<<<<<< HEAD
 USER_AGENT = 'Mozilla/5.0 (X11; U; Linux x86_64; en-US; rv:1.9.2.13) Gecko/20101210 Gentoo Firefox/3.6.13'
 USER_AGENT_MOBILE = 'Mozilla/5.0 (Windows; U; Windows CE 5.1; rv:1.8.1a3) Gecko/20060610 Minimo/0.016'
-=======
+
 def random_user_agent():
     choices = [
         'Mozilla/5.0 (Windows; U; Windows NT 6.0; en-US; rv:1.9.2.11) Gecko/20101012 Firefox/3.6.11'
@@ -284,8 +283,6 @@
         'Mozilla/5.0 (Windows; U; Windows NT 6.0; en-US; rv:1.9.2.11) Gecko/20101012 Firefox/3.6.11'
     ]
     return choices[random.randint(0, len(choices)-1)]
-
->>>>>>> e70550dc
 
 def browser(honor_time=True, max_time=2, mobile_browser=False, user_agent=None):
     '''
