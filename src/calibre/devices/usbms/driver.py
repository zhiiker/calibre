--- conflicted
+++ resolved
@@ -34,13 +34,9 @@
     SUPPORTS_SUB_DIRS = False
 
     def __init__(self, key='-1', log_packets=False, report_progress=None):
-<<<<<<< HEAD
-        pass
-
-=======
-        Device.__init__(self, key, log_packets, report_progress)
-            
->>>>>>> d0986bbe
+        Device.__init__(self, key=key, log_packets=log_packets, 
+                        report_progress=report_progress)
+
     def get_device_information(self, end_session=True):
         """
         Ask device for device information. See L{DeviceInfoQuery}.
@@ -113,11 +109,7 @@
 
             if not os.path.exists(newpath):
                 os.makedirs(newpath)
-<<<<<<< HEAD
-
-=======
-            
->>>>>>> d0986bbe
+
             filepath = os.path.join(newpath, names.next())
             paths.append(filepath)
 
@@ -141,16 +133,12 @@
             on_card = 1 if location[1] else 0
 
             title, author, mime = cls.extract_book_metadata_by_filename(os.path.basename(path))
-<<<<<<< HEAD
-            booklists[on_card].append(Book(path, title, author, mime))
-
-=======
             book = Book(path, title, author, mime)
-            
+
             if not book in booklists[on_card]:
                 booklists[on_card].append(book)
-    
->>>>>>> d0986bbe
+
+
     def delete_books(self, paths, end_session=True):
         for path in paths:
             if os.path.exists(path):
