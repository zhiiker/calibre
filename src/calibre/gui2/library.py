__license__   = 'GPL v3'
__copyright__ = '2008, Kovid Goyal <kovid at kovidgoyal.net>'
import os, textwrap, traceback, time
from datetime import timedelta, datetime
from operator import attrgetter

from math import cos, sin, pi
from itertools import repeat
from PyQt4.QtGui import QTableView, QProgressDialog, QAbstractItemView, QColor, \
                        QItemDelegate, QPainterPath, QLinearGradient, QBrush, \
                        QPen, QStyle, QPainter, QLineEdit, \
                        QPalette, QImage, QApplication
from PyQt4.QtCore import QAbstractTableModel, QVariant, Qt, QString, \
                         QCoreApplication, SIGNAL, QObject, QSize, QModelIndex

from calibre import Settings, preferred_encoding
from calibre.ptempfile import PersistentTemporaryFile
from calibre.library.database import LibraryDatabase, text_to_tokens
from calibre.gui2 import NONE, TableView, qstring_to_unicode

class LibraryDelegate(QItemDelegate):
    COLOR    = QColor("blue")
    SIZE     = 16
    PEN      = QPen(COLOR, 1, Qt.SolidLine, Qt.RoundCap, Qt.RoundJoin)

    def __init__(self, parent):
        QItemDelegate.__init__(self, parent)
        self.star_path = QPainterPath()
        self.star_path.moveTo(90, 50)
        for i in range(1, 5):
            self.star_path.lineTo(50 + 40 * cos(0.8 * i * pi), \
                                  50 + 40 * sin(0.8 * i * pi))
        self.star_path.closeSubpath()
        self.star_path.setFillRule(Qt.WindingFill)
        gradient = QLinearGradient(0, 0, 0, 100)
        gradient.setColorAt(0.0, self.COLOR)
        gradient.setColorAt(1.0, self.COLOR)
        self.brush = QBrush(gradient)
        self.factor = self.SIZE/100.

    def sizeHint(self, option, index):
        #num = index.model().data(index, Qt.DisplayRole).toInt()[0]
        return QSize(5*(self.SIZE), self.SIZE+4)

    def paint(self, painter, option, index):
        num = index.model().data(index, Qt.DisplayRole).toInt()[0]
        def draw_star():
            painter.save()
            painter.scale(self.factor, self.factor)
            painter.translate(50.0, 50.0)
            painter.rotate(-20)
            painter.translate(-50.0, -50.0)
            painter.drawPath(self.star_path)
            painter.restore()

        painter.save()
        if hasattr(QStyle, 'CE_ItemViewItem'):
            QApplication.style().drawControl(QStyle.CE_ItemViewItem, option, painter)
        elif option.state & QStyle.State_Selected:
            painter.fillRect(option.rect, option.palette.highlight())
        try:
            painter.setRenderHint(QPainter.Antialiasing)
            y = option.rect.center().y()-self.SIZE/2.
            x = option.rect.right()  - self.SIZE
            painter.setPen(self.PEN)
            painter.setBrush(self.brush)
            painter.translate(x, y)
            i = 0
            while i < num:
                draw_star()
                painter.translate(-self.SIZE, 0)
                i += 1
        except Exception, e:
            traceback.print_exc(e)
        painter.restore()

    def createEditor(self, parent, option, index):
        sb = QItemDelegate.createEditor(self, parent, option, index)
        sb.setMinimum(0)
        sb.setMaximum(5)
        return sb

class BooksModel(QAbstractTableModel):
    coding = zip(
    [1000,900,500,400,100,90,50,40,10,9,5,4,1],
    ["M","CM","D","CD","C","XC","L","XL","X","IX","V","IV","I"]
    )
    @classmethod
    def roman(cls, num):
        if num <= 0 or num >= 4000 or int(num) != num:
            return str(num)
        result = []
        for d, r in cls.coding:
            while num >= d:
                result.append(r)
                num -= d
        return ''.join(result)

    def __init__(self, parent=None, buffer=40):
        QAbstractTableModel.__init__(self, parent)
        self.db = None
        self.cols = ['title', 'authors', 'size', 'date', 'rating', 'publisher', 'tags', 'series']
        self.editable_cols = [0, 1, 4, 5, 6]
        self.default_image = QImage(':/images/book.svg')
        self.sorted_on = (3, Qt.AscendingOrder)
        self.last_search = '' # The last search performed on this model
        self.read_config()
        self.buffer_size = buffer
        self.cover_cache = None

    def clear_caches(self):
        if self.cover_cache:
            self.cover_cache.clear_cache()

    def read_config(self):
        self.use_roman_numbers = Settings().get('use roman numerals for series number', True)


    def set_database(self, db):
        if isinstance(db, (QString, basestring)):
            if isinstance(db, QString):
                db = qstring_to_unicode(db)
            db = LibraryDatabase(os.path.expanduser(db))
        self.db = db

    def refresh_ids(self, ids, current_row=-1):
        rows = self.db.refresh_ids(ids)
        for row in rows:
            if self.cover_cache:
                id = self.db.id(row)
                self.cover_cache.refresh(id)
            if row == current_row:
                self.emit(SIGNAL('new_bookdisplay_data(PyQt_PyObject)'),
                          self.get_book_display_info(row))
            self.emit(SIGNAL('dataChanged(QModelIndex,QModelIndex)'),
                      self.index(row, 0), self.index(row, self.columnCount(None)-1))

    def close(self):
        self.db.close()
        self.db = None
        self.reset()

    def add_books(self, paths, formats, metadata, uris=[], add_duplicates=False):
        return self.db.add_books(paths, formats, metadata, uris,
                                 add_duplicates=add_duplicates)

    def row_indices(self, index):
        ''' Return list indices of all cells in index.row()'''
        return [ self.index(index.row(), c) for c in range(self.columnCount(None))]

    def save_to_disk(self, rows, path, single_dir=False):
        rows = [row.row() for row in rows]
        self.db.export_to_dir(path, rows, self.sorted_on[0] == 1, single_dir=single_dir)

    def delete_books(self, indices):
        ids = [ self.id(i) for i in indices ]
        for id in ids:
            row = self.db.index(id)
            self.beginRemoveRows(QModelIndex(), row, row)
            self.db.delete_book(id)
            self.endRemoveRows()
        self.clear_caches()
        self.reset()

    def search_tokens(self, text):
        return text_to_tokens(text)

    def search(self, text, refinement, reset=True):
        tokens, OR = self.search_tokens(text)
        self.db.filter(tokens, refilter=refinement, OR=OR)
        self.last_search = text
        if reset:
            self.clear_caches()
            self.reset()

    def sort(self, col, order, reset=True):
        if not self.db:
            return
        ascending = order == Qt.AscendingOrder
        self.db.refresh(self.cols[col], ascending)
        self.research()
        if reset:
            self.clear_caches()
            self.reset()
        self.sorted_on = (col, order)

    def resort(self, reset=True):
        self.sort(*self.sorted_on, **dict(reset=reset))

    def research(self, reset=True):
        self.search(self.last_search, False, reset=reset)

    def database_needs_migration(self):
        path = os.path.expanduser('~/library.db')
        return self.db.is_empty() and \
               os.path.exists(path) and\
               LibraryDatabase.sizeof_old_database(path) > 0

    def columnCount(self, parent):
        return len(self.cols)

    def rowCount(self, parent):
        return self.db.rows() if self.db else 0

    def count(self):
        return self.rowCount(None)

    def get_book_display_info(self, idx):
        data = {}
        cdata = self.cover(idx)
        if cdata:
            data['cover'] = cdata
        tags = self.db.tags(idx)
        if tags:
            tags = tags.replace(',', ', ')
        else:
            tags = _('None')
        data[_('Tags')] = tags
        formats = self.db.formats(idx)
        if formats:
            formats = formats.replace(',', ', ')
        else:
            formats = _('None')
        data[_('Formats')] = formats
        comments = self.db.comments(idx)
        if not comments:
            comments = _('None')
        data[_('Comments')] = comments
        series = self.db.series(idx)
        if series:
            sidx = self.db.series_index(idx)
            sidx = self.__class__.roman(sidx) if self.use_roman_numbers else str(sidx)
            data[_('Series')] = _('Book <font face="serif">%s</font> of %s.')%(sidx, series)

        return data

    def set_cache(self, idx):
        l, r = 0, self.count()-1
        if self.cover_cache:
            l = max(l, idx-self.buffer_size)
            r = min(r, idx+self.buffer_size)
            k = min(r-idx, idx-l)
            ids = [idx]
            for i in range(1, k):
                ids.extend([idx-i, idx+i])
            ids = ids + [i for i in range(l, r, 1) if i not in ids]
            ids = [self.db.id(i) for i in ids]
            self.cover_cache.set_cache(ids)

    def current_changed(self, current, previous, emit_signal=True):
        idx = current.row()
        self.set_cache(idx)
        data = self.get_book_display_info(idx)
        if emit_signal:
            self.emit(SIGNAL('new_bookdisplay_data(PyQt_PyObject)'), data)
        else:
            return data

    def get_book_info(self, index):
        data = self.current_changed(index, None, False)
        row = index.row()
        data[_('Title')] = self.db.title(row)
        au = self.db.authors(row)
        if not au:
            au = _('Unknown')
        au = ', '.join([a.strip() for a in au.split(',')])
        data[_('Author(s)')] = au
        return data


    def get_metadata(self, rows):
        metadata = []
        for row in rows:
            row = row.row()
            au = self.db.authors(row)
            tags = self.db.tags(row)
            if not au:
                au = 'Unknown'
            au = au.split(',')
            if len(au) > 1:
                t = ', '.join(au[:-1])
                t += ' & ' + au[-1]
                au = t
            else:
                au = ' & '.join(au)
            if not tags:
                tags = []
            else:
                tags = tags.split(',')
            series = self.db.series(row)
            if series is not None:
                tags.append(series)
            mi = {
                  'title'   : self.db.title(row),
                  'authors' : au,
                  'cover'   : self.db.cover(row),
                  'tags'    : tags,
                  'comments': self.db.comments(row),
                  }
            if series is not None:
                mi['tag order'] = {series:self.db.books_in_series_of(row)}

            metadata.append(mi)
        return metadata
<<<<<<< HEAD

    def get_preferred_formats(self, rows, formats):
=======
    
    def get_preferred_formats(self, rows, formats, paths=False):
>>>>>>> e49db623
        ans = []
        for row in (row.row() for row in rows):
            format = None
            for f in self.db.formats(row).split(','):
                if f.lower() in formats:
                    format = f
                    break
            if format:
                pt = PersistentTemporaryFile(suffix='.'+format)
                pt.write(self.db.format(row, format))
<<<<<<< HEAD
                pt.seek(0)
                ans.append(pt)
=======
                pt.flush()
                pt.close() if paths else pt.seek(0)
                ans.append(pt)                
>>>>>>> e49db623
            else:
                ans.append(None)
        return ans

    def id(self, row):
        return self.db.id(row.row())

    def title(self, row_number):
        return self.db.title(row_number)

    def cover(self, row_number):
        id = self.db.id(row_number)
        data = None
        if self.cover_cache:
            img = self.cover_cache.cover(id)
            if img:
                if img.isNull():
                    img = self.default_image
                return img
        if not data:
            data = self.db.cover(row_number)
        if not data:
            return self.default_image
        img = QImage()
        img.loadFromData(data)
        if img.isNull():
            img = self.default_image
        return img

    def data(self, index, role):
        if role == Qt.DisplayRole or role == Qt.EditRole:
            row, col = index.row(), index.column()
            if col == 0:
                text = self.db.title(row)
                if text:
                    return QVariant(text)
            elif col == 1:
                au = self.db.authors(row)
                if au:
                    au = au.split(',')
                    return QVariant("\n".join(au))
            elif col == 2:
                size = self.db.max_size(row)
                if size:
                    return QVariant(BooksView.human_readable(size))
            elif col == 3:
                dt = self.db.timestamp(row)
                if dt:
                    dt = dt - timedelta(seconds=time.timezone) + timedelta(hours=time.daylight)
                    return QVariant(dt.strftime(BooksView.TIME_FMT).decode(preferred_encoding, 'replace'))
            elif col == 4:
                r = self.db.rating(row)
                r = r/2 if r else 0
                return QVariant(r)
            elif col == 5:
                pub = self.db.publisher(row)
                if pub:
                    return QVariant(pub)
            elif col == 6:
                tags = self.db.tags(row)
                if tags:
                    return QVariant(', '.join(tags.split(',')))
            elif col == 7:
                series = self.db.series(row)
                if series:
                    return QVariant(series  + ' [%d]'%self.db.series_index(row))
            return NONE
        elif role == Qt.TextAlignmentRole and index.column() in [2, 3, 4]:
            return QVariant(Qt.AlignRight | Qt.AlignVCenter)
        elif role == Qt.ToolTipRole and index.isValid():
            if index.column() in self.editable_cols:
                return QVariant(_("Double click to <b>edit</b> me<br><br>"))
        return NONE

    def headerData(self, section, orientation, role):
        if role != Qt.DisplayRole:
            return NONE
        text = ""
        if orientation == Qt.Horizontal:
            if   section == 0: text = _("Title")
            elif section == 1: text = _("Author(s)")
            elif section == 2: text = _("Size (MB)")
            elif section == 3: text = _("Date")
            elif section == 4: text = _("Rating")
            elif section == 5: text = _("Publisher")
            elif section == 6: text = _("Tags")
            elif section == 7: text = _("Series")
            return QVariant(text)
        else:
            return QVariant(section+1)

    def flags(self, index):
        flags = QAbstractTableModel.flags(self, index)
        if index.isValid():
            if index.column() in self.editable_cols:
                flags |= Qt.ItemIsEditable
        return flags

    def setData(self, index, value, role):
        done = False
        if role == Qt.EditRole:
            row, col = index.row(), index.column()
            if col not in self.editable_cols:
                return False
            val = unicode(value.toString().toUtf8(), 'utf-8').strip() if col != 4 else \
                  int(value.toInt()[0])
            if col == 4:
                val = 0 if val < 0 else 5 if val > 5 else val
                val *= 2
            column = self.cols[col]
            self.db.set(row, column, val)
            self.emit(SIGNAL("dataChanged(QModelIndex, QModelIndex)"), \
                                index, index)
            if col == self.sorted_on[0]:
                self.sort(col, self.sorted_on[1])
            done = True
        return done

class BooksView(TableView):
    TIME_FMT = '%d %b %Y'
    wrapper = textwrap.TextWrapper(width=20)

    @classmethod
    def wrap(cls, s, width=20):
        cls.wrapper.width = width
        return cls.wrapper.fill(s)

    @classmethod
    def human_readable(cls, size, precision=1):
        """ Convert a size in bytes into megabytes """
        return ('%.'+str(precision)+'f') % ((size/(1024.*1024.)),)

    def __init__(self, parent, modelcls=BooksModel):
        TableView.__init__(self, parent)
        self.display_parent = parent
        self._model = modelcls(self)
        self.setModel(self._model)
        self.setSelectionBehavior(QAbstractItemView.SelectRows)
        self.setSortingEnabled(True)
        if self.__class__.__name__ == 'BooksView': # Subclasses may not have rating as col 4
            self.setItemDelegateForColumn(4, LibraryDelegate(self))
        QObject.connect(self.selectionModel(), SIGNAL('currentRowChanged(QModelIndex, QModelIndex)'),
                        self._model.current_changed)
        # Adding and removing rows should resize rows to contents
        QObject.connect(self.model(), SIGNAL('rowsRemoved(QModelIndex, int, int)'), self.resizeRowsToContents)
        QObject.connect(self.model(), SIGNAL('rowsInserted(QModelIndex, int, int)'), self.resizeRowsToContents)
        # Resetting the model should resize rows (model is reset after search and sort operations)
        QObject.connect(self.model(), SIGNAL('modelReset()'), self.resizeRowsToContents)
        self.set_visible_columns()

    @classmethod
    def paths_from_event(cls, event):
        '''
        Accept a drop event and return a list of paths that can be read from
        and represent files with extensions.
        '''
        if event.mimeData().hasFormat('text/uri-list'):
            urls = [qstring_to_unicode(u.toLocalFile()) for u in event.mimeData().urls()]
            return [u for u in urls if os.path.splitext(u)[1] and os.access(u, os.R_OK)]

    def dragEnterEvent(self, event):
        if int(event.possibleActions() & Qt.CopyAction) + \
           int(event.possibleActions() & Qt.MoveAction) == 0:
            return
        paths = self.paths_from_event(event)

        if paths:
            event.acceptProposedAction()

    def dragMoveEvent(self, event):
        event.acceptProposedAction()

    def dropEvent(self, event):
        paths = self.paths_from_event(event)
        event.setDropAction(Qt.CopyAction)
        event.accept()
        self.emit(SIGNAL('files_dropped(PyQt_PyObject)'), paths, Qt.QueuedConnection)


    def set_database(self, db):
        self._model.set_database(db)

    def close(self):
        self._model.close()

    def migrate_database(self):
        if self.model().database_needs_migration():
            print 'Migrating database from pre 0.4.0 version'
            path = os.path.abspath(os.path.expanduser('~/library.db'))
            progress = QProgressDialog('Upgrading database from pre 0.4.0 version.<br>'+\
                                       'The new database is stored in the file <b>'+self._model.db.dbpath,
                                       QString(), 0, LibraryDatabase.sizeof_old_database(path),
                                       self)
            progress.setModal(True)
            progress.setValue(0)
            app = QCoreApplication.instance()

            def meter(count):
                progress.setValue(count)
                app.processEvents()
            progress.setWindowTitle('Upgrading database')
            progress.show()
            LibraryDatabase.import_old_database(path, self._model.db.conn, meter)

    def connect_to_search_box(self, sb):
        QObject.connect(sb, SIGNAL('search(PyQt_PyObject, PyQt_PyObject)'),
                        self._model.search)

    def connect_to_book_display(self, bd):
        QObject.connect(self._model, SIGNAL('new_bookdisplay_data(PyQt_PyObject)'),
                        bd)


class DeviceBooksView(BooksView):

    def __init__(self, parent):
        BooksView.__init__(self, parent, DeviceBooksModel)
        self.columns_resized = False
        self.resize_on_select = False

    def resizeColumnsToContents(self):
        QTableView.resizeColumnsToContents(self)
        self.columns_resized = True

    def connect_dirtied_signal(self, slot):
        QObject.connect(self._model, SIGNAL('booklist_dirtied()'), slot)

class DeviceBooksModel(BooksModel):

    def __init__(self, parent):
        BooksModel.__init__(self, parent)
        self.db  = []
        self.map = []
        self.sorted_map = []
        self.unknown = str(self.trUtf8('Unknown'))
        self.marked_for_deletion = {}


    def mark_for_deletion(self, id, rows):
        self.marked_for_deletion[id] = self.indices(rows)
        for row in rows:
            indices = self.row_indices(row)
            self.emit(SIGNAL('dataChanged(QModelIndex, QModelIndex)'), indices[0], indices[-1])


    def deletion_done(self, id, succeeded=True):
        if not self.marked_for_deletion.has_key(id):
            return
        rows = self.marked_for_deletion.pop(id)
        for row in rows:
            if not succeeded:
                indices = self.row_indices(self.index(row, 0))
                self.emit(SIGNAL('dataChanged(QModelIndex, QModelIndex)'), indices[0], indices[-1])

    def paths_deleted(self, paths):
        self.map = list(range(0, len(self.db)))
        self.resort(False)
        self.research(True)

    def indices_to_be_deleted(self):
        ans = []
        for v in self.marked_for_deletion.values():
            ans.extend(v)
        return ans

    def flags(self, index):
        if self.map[index.row()] in self.indices_to_be_deleted():
            return Qt.ItemIsUserCheckable  # Can't figure out how to get the disabled flag in python
        flags = QAbstractTableModel.flags(self, index)
        if index.isValid():
            if index.column() in [0, 1] or (index.column() == 4 and self.db.supports_tags()):
                flags |= Qt.ItemIsEditable
        return flags


    def search(self, text, refinement, reset=True):
        tokens, OR = self.search_tokens(text)
        base = self.map if refinement else self.sorted_map
        result = []
        for i in base:
            q = ['', self.db[i].title, self.db[i].authors, '', ', '.join(self.db[i].tags)] + list(repeat('', 10))
            if OR:
                add = False
                for token in tokens:
                    if token.match(q):
                        add = True
                        break
                if add:
                    result.append(i)
            else:
                add = True
                for token in tokens:
                    if not token.match(q):
                        add = False
                        break
                if add:
                    result.append(i)

        self.map = result

        if reset:
            self.reset()
        self.last_search = text

    def sort(self, col, order, reset=True):
        descending = order != Qt.AscendingOrder
        def strcmp(attr):
            ag = attrgetter(attr)
            def _strcmp(x, y):
                x = ag(self.db[x])
                y = ag(self.db[y])
                if x == None:
                    x = ''
                if y == None:
                    y = ''
                x, y = x.strip().lower(), y.strip().lower()
                return cmp(x, y)
            return _strcmp
        def datecmp(x, y):
            x = self.db[x].datetime
            y = self.db[y].datetime
            return cmp(datetime(*x[0:6]), datetime(*y[0:6]))
        def sizecmp(x, y):
            x, y = int(self.db[x].size), int(self.db[y].size)
            return cmp(x, y)
        def tagscmp(x, y):
            x, y = ','.join(self.db[x].tags), ','.join(self.db[y].tags)
            return cmp(x, y)
        fcmp = strcmp('title_sorter') if col == 0 else strcmp('authors') if col == 1 else \
               sizecmp if col == 2 else datecmp if col == 3 else tagscmp
        self.map.sort(cmp=fcmp, reverse=descending)
        if len(self.map) == len(self.db):
            self.sorted_map = list(self.map)
        else:
            self.sorted_map = list(range(len(self.db)))
            self.sorted_map.sort(cmp=fcmp, reverse=descending)
        self.sorted_on = (col, order)
        if reset:
            self.reset()

    def columnCount(self, parent):
        return 5

    def rowCount(self, parent):
        return len(self.map)

    def set_database(self, db):
        self.db = db
        self.map = list(range(0, len(db)))

    def current_changed(self, current, previous):
        data = {}
        item = self.db[self.map[current.row()]]
        cdata = item.thumbnail
        if cdata:
            img = QImage()
            img.loadFromData(cdata)
            if img.isNull():
                img = self.default_image
            data['cover'] = img
        type = _('Unknown')
        ext = os.path.splitext(item.path)[1]
        if ext:
            type = ext[1:].lower()
        data[_('Format')] = type
        data[_('Path')] = item.path
        dt = item.datetime
        dt = datetime(*dt[0:6])
        dt = dt - timedelta(seconds=time.timezone) + timedelta(hours=time.daylight)
        data[_('Timestamp')] = dt.ctime()
        data[_('Tags')] = ', '.join(item.tags)
        self.emit(SIGNAL('new_bookdisplay_data(PyQt_PyObject)'), data)

    def paths(self, rows):
        return [self.db[self.map[r.row()]].path for r in rows ]

    def indices(self, rows):
        '''
        Return indices into underlying database from rows
        '''
        return [ self.map[r.row()] for r in rows]


    def data(self, index, role):
        if role == Qt.DisplayRole or role == Qt.EditRole:
            row, col = index.row(), index.column()
            if col == 0:
                text = self.db[self.map[row]].title
                if not text:
                    text = self.unknown
                return QVariant(text)
            elif col == 1:
                au = self.db[self.map[row]].authors
                if not au:
                    au = self.unknown
                if role == Qt.EditRole:
                    return QVariant(au)
                au = au.split(',')
                authors = []
                for i in au:
                    authors += i.strip().split('&')
                jau = [ a.strip() for a in authors ]
                return QVariant("\n".join(jau))
            elif col == 2:
                size = self.db[self.map[row]].size
                return QVariant(BooksView.human_readable(size))
            elif col == 3:
                dt = self.db[self.map[row]].datetime
                dt = datetime(*dt[0:6])
                dt = dt - timedelta(seconds=time.timezone) + timedelta(hours=time.daylight)
                return QVariant(dt.strftime(BooksView.TIME_FMT))
            elif col == 4:
                tags = self.db[self.map[row]].tags
                if tags:
                    return QVariant(', '.join(tags))
        elif role == Qt.TextAlignmentRole and index.column() in [2, 3]:
            return QVariant(Qt.AlignRight | Qt.AlignVCenter)
        elif role == Qt.ToolTipRole and index.isValid():
            if self.map[index.row()] in self.indices_to_be_deleted():
                return QVariant('Marked for deletion')
            col = index.column()
            if col in [0, 1] or (col == 4 and self.db.supports_tags()):
                return QVariant("Double click to <b>edit</b> me<br><br>")
        return NONE

    def headerData(self, section, orientation, role):
        if role != Qt.DisplayRole:
            return NONE
        text = ""
        if orientation == Qt.Horizontal:
            if   section == 0: text = _("Title")
            elif section == 1: text = _("Author(s)")
            elif section == 2: text = _("Size (MB)")
            elif section == 3: text = _("Date")
            elif section == 4: text = _("Tags")
            return QVariant(text)
        else:
            return QVariant(section+1)

    def setData(self, index, value, role):
        done = False
        if role == Qt.EditRole:
            row, col = index.row(), index.column()
            if col in [2, 3]:
                return False
            val = qstring_to_unicode(value.toString()).strip()
            idx = self.map[row]
            if col == 0:
                self.db[idx].title = val
                self.db[idx].title_sorter = val
            elif col == 1:
                self.db[idx].authors = val
            elif col == 4:
                tags = [i.strip() for i in val.split(',')]
                tags = [t for t in tags if t]
                self.db.set_tags(self.db[idx], tags)
            self.emit(SIGNAL("dataChanged(QModelIndex, QModelIndex)"), index, index)
            self.emit(SIGNAL('booklist_dirtied()'))
            if col == self.sorted_on[0]:
                self.sort(col, self.sorted_on[1])
            done = True
        return done

class SearchBox(QLineEdit):

    INTERVAL = 1000 #: Time to wait before emitting search signal

    def __init__(self, parent):
        QLineEdit.__init__(self, parent)
        self.help_text = _('Search (For Advanced Search click the button to the left)')
        self.initial_state = True
        self.default_palette = QApplication.palette(self)
        self.gray = QPalette(self.default_palette)
        self.gray.setBrush(QPalette.Text, QBrush(QColor('gray')))
        self.prev_search = ''
        self.timer = None
        self.clear_to_help()
        QObject.connect(self, SIGNAL('textEdited(QString)'), self.text_edited_slot)


    def normalize_state(self):
        self.setText('')
        self.setPalette(self.default_palette)

    def clear_to_help(self):
        self.setPalette(self.gray)
        self.setText(self.help_text)
        self.home(False)
        self.initial_state = True

    def clear(self):
        self.clear_to_help()
        self.emit(SIGNAL('search(PyQt_PyObject, PyQt_PyObject)'), '', False)


    def keyPressEvent(self, event):
        if self.initial_state:
            self.normalize_state()
            self.initial_state = False
        QLineEdit.keyPressEvent(self, event)

    def mouseReleaseEvent(self, event):
        if self.initial_state:
            self.normalize_state()
            self.initial_state = False
        QLineEdit.mouseReleaseEvent(self, event)

    def text_edited_slot(self, text):
        text = qstring_to_unicode(text) if isinstance(text, QString) else unicode(text)
        self.prev_text = text
        self.timer = self.startTimer(self.__class__.INTERVAL)

    def timerEvent(self, event):
        self.killTimer(event.timerId())
        if event.timerId() == self.timer:
            text = qstring_to_unicode(self.text())
            refinement = text.startswith(self.prev_search) and ':' not in text
            self.prev_search = text
            self.emit(SIGNAL('search(PyQt_PyObject, PyQt_PyObject)'), text, refinement)

    def set_search_string(self, txt):
        self.normalize_state()
        self.setText(txt)
        self.emit(SIGNAL('search(PyQt_PyObject, PyQt_PyObject)'), txt, False)
        self.end(False)
        self.initial_state = False<|MERGE_RESOLUTION|>--- conflicted
+++ resolved
@@ -302,13 +302,8 @@
 
             metadata.append(mi)
         return metadata
-<<<<<<< HEAD
-
-    def get_preferred_formats(self, rows, formats):
-=======
-    
+
     def get_preferred_formats(self, rows, formats, paths=False):
->>>>>>> e49db623
         ans = []
         for row in (row.row() for row in rows):
             format = None
@@ -319,14 +314,9 @@
             if format:
                 pt = PersistentTemporaryFile(suffix='.'+format)
                 pt.write(self.db.format(row, format))
-<<<<<<< HEAD
-                pt.seek(0)
-                ans.append(pt)
-=======
                 pt.flush()
                 pt.close() if paths else pt.seek(0)
-                ans.append(pt)                
->>>>>>> e49db623
+                ans.append(pt)
             else:
                 ans.append(None)
         return ans
