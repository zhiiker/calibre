--- conflicted
+++ resolved
@@ -373,14 +373,13 @@
              <item row="5" column="0">
               <widget class="QCheckBox" name="search_as_you_type">
                <property name="text">
-                <string>Search as &amp;you type</string>
+                <string>Search as you type</string>
                </property>
                <property name="checked">
                 <bool>true</bool>
                </property>
               </widget>
              </item>
-<<<<<<< HEAD
              <item row="5" column="0">
               <widget class="QCheckBox" name="show_avg_rating">
                <property name="text">
@@ -391,8 +390,6 @@
                </property>
               </widget>
              </item>
-=======
->>>>>>> 82fabe37
              <item row="6" column="0" colspan="2">
               <widget class="QCheckBox" name="sync_news">
                <property name="text">
