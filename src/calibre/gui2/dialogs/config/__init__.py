--- conflicted
+++ resolved
@@ -1,10 +1,6 @@
 __license__   = 'GPL v3'
 __copyright__ = '2008, Kovid Goyal <kovid at kovidgoyal.net>'
-<<<<<<< HEAD
-import os, re, time, textwrap, sys, copy
-=======
 import os, re, time, textwrap, copy
->>>>>>> 5c4b41c3
 
 from PyQt4.Qt import    QDialog, QListWidgetItem, QIcon, \
                         QDesktopServices, QVBoxLayout, QLabel, QPlainTextEdit, \
@@ -669,17 +665,10 @@
         return
 
     def add_custcol(self):
-<<<<<<< HEAD
-        d = CreateCustomColumn(self, False, self.model.orig_headers, ALL_COLUMNS)
-
-    def edit_custcol(self):
-        d = CreateCustomColumn(self, True, self.model.orig_headers, ALL_COLUMNS)
-=======
         CreateCustomColumn(self, False, self.model.orig_headers, ALL_COLUMNS)
 
     def edit_custcol(self):
         CreateCustomColumn(self, True, self.model.orig_headers, ALL_COLUMNS)
->>>>>>> 5c4b41c3
 
     def view_server_logs(self):
         from calibre.library.server import log_access_file, log_error_file
