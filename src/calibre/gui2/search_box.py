#!/usr/bin/env python
# vim:fileencoding=UTF-8:ts=4:sw=4:sta:et:sts=4:ai
from __future__ import with_statement

__license__   = 'GPL v3'
__copyright__ = '2009, Kovid Goyal <kovid@kovidgoyal.net>'
__docformat__ = 'restructuredtext en'

from PyQt4.Qt import QComboBox, Qt, QLineEdit, QStringList, pyqtSlot, \
    pyqtSignal, SIGNAL
from PyQt4.QtGui import QCompleter

from calibre.gui2 import config
from calibre.gui2.dialogs.confirm_delete import confirm

class SearchLineEdit(QLineEdit):

    def keyPressEvent(self, event):
        self.emit(SIGNAL('key_pressed(PyQt_PyObject)'), event)
        QLineEdit.keyPressEvent(self, event)

    def mouseReleaseEvent(self, event):
        self.emit(SIGNAL('mouse_released(PyQt_PyObject)'), event)
        QLineEdit.mouseReleaseEvent(self, event)

    def focusOutEvent(self, event):
        self.emit(SIGNAL('focus_out(PyQt_PyObject)'), event)
        QLineEdit.focusOutEvent(self, event)

    def dropEvent(self, ev):
        if self.parent().help_state:
            self.parent().normalize_state()
        return QLineEdit.dropEvent(self, ev)

    def contextMenuEvent(self, ev):
        if self.parent().help_state:
            self.parent().normalize_state()
        return QLineEdit.contextMenuEvent(self, ev)

    @pyqtSlot()
    def paste(self, *args):
        if self.parent().help_state:
            self.parent().normalize_state()
        return QLineEdit.paste(self)

class SearchBox2(QComboBox):

    '''
    To use this class:

        * Call initialize()
        * Connect to the search() and cleared() signals from this widget
        * Call search_done() after every search is complete
        * Use clear() to clear back to the help message
    '''

    INTERVAL = 1500 #: Time to wait before emitting search signal
    MAX_COUNT = 25

    search = pyqtSignal(object, object)

    def __init__(self, parent=None):
        QComboBox.__init__(self, parent)
        self.normal_background = 'rgb(255, 255, 255, 0%)'
        self.line_edit = SearchLineEdit(self)
        self.setLineEdit(self.line_edit)
        self.connect(self.line_edit, SIGNAL('key_pressed(PyQt_PyObject)'),
                self.key_pressed, Qt.DirectConnection)
        self.connect(self.line_edit, SIGNAL('mouse_released(PyQt_PyObject)'),
                self.mouse_released, Qt.DirectConnection)
        self.setEditable(True)
        self.help_state = True
        self.as_you_type = True
        self.prev_search = ''
        self.timer = None
        self.setInsertPolicy(self.NoInsert)
        self.setMaxCount(self.MAX_COUNT)
        self.setSizeAdjustPolicy(self.AdjustToMinimumContentsLengthWithIcon)
        self.setMinimumContentsLength(25)
        self._in_a_search = False

    def initialize(self, opt_name, colorize=False,
            help_text=_('Search')):
        self.as_you_type = config['search_as_you_type']
        self.opt_name = opt_name
        self.addItems(QStringList(list(set(config[opt_name]))))
        self.help_text = help_text
        self.colorize = colorize
        self.clear_to_help()
        self.connect(self, SIGNAL('editTextChanged(QString)'), self.text_edited_slot)

    def normalize_state(self):
        self.setEditText('')
        self.line_edit.setStyleSheet(
            'QLineEdit { color: black; background-color: %s; }' %
            self.normal_background)
        self.help_state = False

    def clear_to_help(self):
        self._in_a_search = False
        self.setEditText(self.help_text)
        self.line_edit.home(False)
        self.help_state = True
        self.line_edit.setStyleSheet(
                'QLineEdit { color: gray; background-color: %s; }' %
                self.normal_background)
        self.emit(SIGNAL('cleared()'))

    def text(self):
        return self.currentText()

    def clear(self):
        self.clear_to_help()
        self.search.emit('', False)

    def search_done(self, ok):
        if not unicode(self.currentText()).strip():
            return self.clear_to_help()
        self._in_a_search = ok
        col = 'rgba(0,255,0,20%)' if ok else 'rgb(255,0,0,20%)'
        if not self.colorize:
            col = self.normal_background
        self.line_edit.setStyleSheet('QLineEdit { color: black; background-color: %s; }' % col)

    def key_pressed(self, event):
        if self.help_state:
            self.normalize_state()
        if not self.as_you_type:
            if event.key() in (Qt.Key_Return, Qt.Key_Enter):
                self.do_search()

    def mouse_released(self, event):
        if self.help_state:
            self.normalize_state()

    def text_edited_slot(self, text):
        if self.as_you_type:
<<<<<<< HEAD
            text = unicode(text)
=======
>>>>>>> db671309
            self.timer = self.startTimer(self.__class__.INTERVAL)

    def timerEvent(self, event):
        self.killTimer(event.timerId())
        if event.timerId() == self.timer:
            self.timer = None
            self.do_search()

    @property
    def smart_text(self):
        text = unicode(self.currentText()).strip()
        if not text or text == self.help_text:
            return ''
        return text

    def do_search(self):
        text = unicode(self.currentText()).strip()
        if not text or text == self.help_text:
            return self.clear()
        self.help_state = False
        refinement = text.startswith(self.prev_search) and ':' not in text
        self.prev_search = text
        self.search.emit(text, refinement)

        idx = self.findText(text, Qt.MatchFixedString)
        self.block_signals(True)
        if idx < 0:
            self.insertItem(0, text)
        else:
            t = self.itemText(idx)
            self.removeItem(idx)
            self.insertItem(0, t)
            self.setCurrentIndex(0)
        self.block_signals(False)
        config[self.opt_name] = [unicode(self.itemText(i)) for i in
                range(self.count())]

    def block_signals(self, yes):
        self.blockSignals(yes)
        self.line_edit.blockSignals(yes)

    def search_from_tokens(self, tokens, all):
        ans = u' '.join([u'%s:%s'%x for x in tokens])
        if not all:
            ans = '[' + ans + ']'
        self.set_search_string(ans)

    def search_from_tags(self, tags, all):
        joiner = ' and ' if all else ' or '
        self.set_search_string(joiner.join(tags))

    def set_search_string(self, txt):
        self.normalize_state()
        self.setEditText(txt)
        if self.timer is not None: # Turn off any timers that got started in setEditText
            self.killTimer(self.timer)
            self.timer = None
        self.search.emit(txt, False)
        self.line_edit.end(False)
        self.initial_state = False

    def search_as_you_type(self, enabled):
        self.as_you_type = enabled

    def in_a_search(self):
        return self._in_a_search

class SavedSearchBox(QComboBox):

    '''
    To use this class:
        * Call initialize()
        * Connect to the changed() signal from this widget
          if you care about changes to the list of saved searches.
    '''

    def __init__(self, parent=None):
        QComboBox.__init__(self, parent)
        self.normal_background = 'rgb(255, 255, 255, 0%)'

        self.line_edit = SearchLineEdit(self)
        self.setLineEdit(self.line_edit)
        self.connect(self.line_edit, SIGNAL('key_pressed(PyQt_PyObject)'),
                self.key_pressed, Qt.DirectConnection)
        self.connect(self.line_edit, SIGNAL('mouse_released(PyQt_PyObject)'),
                self.mouse_released, Qt.DirectConnection)
        self.connect(self.line_edit, SIGNAL('focus_out(PyQt_PyObject)'),
                self.focus_out, Qt.DirectConnection)
        self.connect(self, SIGNAL('activated(const QString&)'),
                self.saved_search_selected)

        completer = QCompleter(self) # turn off auto-completion
        self.setCompleter(completer)
        self.setEditable(True)
        self.help_state = True
        self.prev_search = ''
        self.setInsertPolicy(self.NoInsert)
        self.setSizeAdjustPolicy(self.AdjustToMinimumContentsLengthWithIcon)
        self.setMinimumContentsLength(10)

    def initialize(self, _saved_searches, _search_box, colorize=False, help_text=_('Search')):
        self.tool_tip_text = self.toolTip()
        self.saved_searches = _saved_searches
        self.search_box = _search_box
        self.help_text = help_text
        self.colorize = colorize
        self.clear_to_help()

    def normalize_state(self):
        self.setEditText('')
        self.line_edit.setStyleSheet(
            'QLineEdit { color: black; background-color: %s; }' %
            self.normal_background)
        self.help_state = False

    def clear_to_help(self):
        self.setToolTip(self.tool_tip_text)
        self.initialize_saved_search_names()
        self.setEditText(self.help_text)
        self.line_edit.home(False)
        self.help_state = True
        self.line_edit.setStyleSheet(
                'QLineEdit { color: gray; background-color: %s; }' %
                self.normal_background)

    def focus_out(self, event):
        if self.currentText() == '':
            self.clear_to_help()

    def key_pressed(self, event):
        if self.help_state:
            self.normalize_state()

    def mouse_released(self, event):
        if self.help_state:
            self.normalize_state()

    def saved_search_selected (self, qname):
        qname = unicode(qname)
        if qname is None or not qname.strip():
            return
        self.normalize_state()
        self.search_box.set_search_string(u'search:"%s"' % qname)
        self.setEditText(qname)
        self.setToolTip(self.saved_searches.lookup(qname))

    def initialize_saved_search_names(self):
        self.clear()
        qnames = self.saved_searches.names()
        self.addItems(qnames)
        self.setCurrentIndex(-1)

    # SIGNALed from the main UI
    def delete_search_button_clicked(self):
        if not confirm('<p>'+_('The selected search will be '
                       '<b>permanently deleted</b>. Are you sure?')
                    +'</p>', 'saved_search_delete', self):
            return
        idx = self.currentIndex
        if idx < 0:
            return
        ss = self.saved_searches.lookup(unicode(self.currentText()))
        self.saved_searches.delete(unicode(self.currentText()))
        self.clear_to_help()
        self.search_box.set_search_string(ss)
        self.emit(SIGNAL('changed()'))

    # SIGNALed from the main UI
    def save_search_button_clicked(self):
        name = unicode(self.currentText())
        if self.help_state or not name.strip():
            name = unicode(self.search_box.text()).replace('"', '')
        self.saved_searches.delete(name)
        self.saved_searches.add(name, unicode(self.search_box.text()))
        # now go through an initialization cycle to ensure that the combobox has
        # the new search in it, that it is selected, and that the search box
        # references the new search instead of the text in the search.
        self.clear_to_help()
        self.normalize_state()
        self.setCurrentIndex(self.findText(name))
        self.saved_search_selected (name)
        self.emit(SIGNAL('changed()'))

    # SIGNALed from the main UI
    def copy_search_button_clicked (self):
        idx = self.currentIndex();
        if idx < 0:
            return
        self.search_box.set_search_string(self.saved_searches.lookup(unicode(self.currentText())))<|MERGE_RESOLUTION|>--- conflicted
+++ resolved
@@ -135,10 +135,6 @@
 
     def text_edited_slot(self, text):
         if self.as_you_type:
-<<<<<<< HEAD
-            text = unicode(text)
-=======
->>>>>>> db671309
             self.timer = self.startTimer(self.__class__.INTERVAL)
 
     def timerEvent(self, event):
