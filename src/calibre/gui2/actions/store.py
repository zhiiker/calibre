# -*- coding: utf-8 -*-

from __future__ import (unicode_literals, division, absolute_import, print_function)

__license__ = 'GPL 3'
__copyright__ = '2011, John Schember <john@nachtimwald.com>'
__docformat__ = 'restructuredtext en'

from functools import partial

from PyQt4.Qt import QMenu

from calibre.gui2 import error_dialog
from calibre.gui2.actions import InterfaceAction
from calibre.gui2.dialogs.confirm_delete import confirm

class StoreAction(InterfaceAction):

    name = 'Store'
    action_spec = (_('Get books'), 'store.png', None, None)

    def genesis(self):
        self.qaction.triggered.connect(self.search)
        self.store_menu = QMenu()
        self.load_menu()

    def load_menu(self):
        self.store_menu.clear()
        self.store_menu.addAction(_('Search for ebooks'), self.search)
        self.store_menu.addAction(_('Search by this author'), self.search_author)
        self.store_menu.addAction(_('Search by this title'), self.search_title)
<<<<<<< HEAD
=======
        self.store_menu.addAction(_('Search by this author and title'), self.search_author_title)
>>>>>>> 6259914a
        self.store_menu.addSeparator()
        self.store_list_menu = self.store_menu.addMenu(_('Stores'))
        for n, p in sorted(self.gui.istores.items(), key=lambda x: x[0].lower()):
            self.store_list_menu.addAction(n, partial(self.open_store, p))
        self.qaction.setMenu(self.store_menu)

    def search(self, query=''):
        self.show_disclaimer()
        from calibre.gui2.store.search.search import SearchDialog
        sd = SearchDialog(self.gui.istores, self.gui, query)
        sd.exec_()
<<<<<<< HEAD

    def search_author(self):
        rows = self.gui.current_view().selectionModel().selectedRows()
        if not rows or len(rows) == 0:
            return
        row = rows[0].row()

=======
    
    def _get_selected_row(self):
        rows = self.gui.current_view().selectionModel().selectedRows()
        if not rows or len(rows) == 0:
            return None
        return rows[0].row()

    def _get_author(self, row):
>>>>>>> 6259914a
        author = ''
        if self.gui.current_view() is self.gui.library_view:
            author = self.gui.library_view.model().authors(row)
        else:
            mi = self.gui.current_view().model().get_book_display_info(row)
            author = ' & '.join(mi.authors)
<<<<<<< HEAD

        query = 'author:"%s"' % author
        self.search(query)

    def search_title(self):
        rows = self.gui.current_view().selectionModel().selectedRows()
        if not rows or len(rows) == 0:
            return
        row = rows[0].row()

=======
        
        return author
        
    def search_author(self):
        row = self._get_selected_row()
        if row == None:
            error_dialog(self.gui, _('Cannot search'), _('No book selected'), show=True)
            return

        query = 'author:"%s"' % self._get_author(row)
        self.search(query)
    
    def _get_title(self, row):
>>>>>>> 6259914a
        title = ''
        if self.gui.current_view() is self.gui.library_view:
            title = self.gui.library_view.model().title(row)
        else:
            mi = self.gui.current_view().model().get_book_display_info(row)
            title = mi.title
<<<<<<< HEAD

        query = 'title:"%s"' % title
=======
    
        return title
    
    def search_title(self):
        row = self._get_selected_row()
        if row == None:
            error_dialog(self.gui, _('Cannot search'), _('No book selected'), show=True)
            return

        query = 'title:"%s"' % self._get_title(row)
        self.search(query)
        
    def search_author_title(self):
        row = self._get_selected_row()
        if row == None:
            error_dialog(self.gui, _('Cannot search'), _('No book selected'), show=True)
            return
        
        query = 'author:"%s" title:"%s"' % (self._get_author(row), self._get_title(row))
>>>>>>> 6259914a
        self.search(query)

    def open_store(self, store_plugin):
        self.show_disclaimer()
        store_plugin.open(self.gui)

    def show_disclaimer(self):
        confirm(('<p>' +
            _('Calibre helps you find the ebooks you want by searching '
            'the websites of various commercial and public domain '
            'book sources for you.') +
            '<p>' +
            _('Using the integrated search you can easily find which '
            'store has the book you are looking for, at the best price. '
            'You also get DRM status and other useful information.')
            + '<p>' +
            _('All transactions (paid or otherwise) are handled between '
            'you and the book seller. '
            'Calibre is not part of this process and any issues related '
            'to a purchase should be directed to the website you are '
            'buying from. Be sure to double check that any books you get '
            'will work with your e-book reader, especially if the book you '
            'are buying has '
            '<a href="http://drmfree.calibre-ebook.com/about#drm">DRM</a>.'
            )), 'about_get_books_msg',
            parent=self.gui, show_cancel_button=False,
            confirm_msg=_('Show this message again'),
            pixmap='dialog_information.png', title=_('About Get Books'))
<|MERGE_RESOLUTION|>--- conflicted
+++ resolved
@@ -27,12 +27,9 @@
     def load_menu(self):
         self.store_menu.clear()
         self.store_menu.addAction(_('Search for ebooks'), self.search)
-        self.store_menu.addAction(_('Search by this author'), self.search_author)
-        self.store_menu.addAction(_('Search by this title'), self.search_title)
-<<<<<<< HEAD
-=======
-        self.store_menu.addAction(_('Search by this author and title'), self.search_author_title)
->>>>>>> 6259914a
+        self.store_menu.addAction(_('Search for this author'), self.search_author)
+        self.store_menu.addAction(_('Search for this title'), self.search_title)
+        self.store_menu.addAction(_('Search for this book'), self.search_author_title)
         self.store_menu.addSeparator()
         self.store_list_menu = self.store_menu.addMenu(_('Stores'))
         for n, p in sorted(self.gui.istores.items(), key=lambda x: x[0].lower()):
@@ -44,16 +41,7 @@
         from calibre.gui2.store.search.search import SearchDialog
         sd = SearchDialog(self.gui.istores, self.gui, query)
         sd.exec_()
-<<<<<<< HEAD
 
-    def search_author(self):
-        rows = self.gui.current_view().selectionModel().selectedRows()
-        if not rows or len(rows) == 0:
-            return
-        row = rows[0].row()
-
-=======
-    
     def _get_selected_row(self):
         rows = self.gui.current_view().selectionModel().selectedRows()
         if not rows or len(rows) == 0:
@@ -61,28 +49,15 @@
         return rows[0].row()
 
     def _get_author(self, row):
->>>>>>> 6259914a
         author = ''
         if self.gui.current_view() is self.gui.library_view:
             author = self.gui.library_view.model().authors(row)
         else:
             mi = self.gui.current_view().model().get_book_display_info(row)
             author = ' & '.join(mi.authors)
-<<<<<<< HEAD
 
-        query = 'author:"%s"' % author
-        self.search(query)
+        return author
 
-    def search_title(self):
-        rows = self.gui.current_view().selectionModel().selectedRows()
-        if not rows or len(rows) == 0:
-            return
-        row = rows[0].row()
-
-=======
-        
-        return author
-        
     def search_author(self):
         row = self._get_selected_row()
         if row == None:
@@ -91,22 +66,17 @@
 
         query = 'author:"%s"' % self._get_author(row)
         self.search(query)
-    
+
     def _get_title(self, row):
->>>>>>> 6259914a
         title = ''
         if self.gui.current_view() is self.gui.library_view:
             title = self.gui.library_view.model().title(row)
         else:
             mi = self.gui.current_view().model().get_book_display_info(row)
             title = mi.title
-<<<<<<< HEAD
 
-        query = 'title:"%s"' % title
-=======
-    
         return title
-    
+
     def search_title(self):
         row = self._get_selected_row()
         if row == None:
@@ -115,15 +85,14 @@
 
         query = 'title:"%s"' % self._get_title(row)
         self.search(query)
-        
+
     def search_author_title(self):
         row = self._get_selected_row()
         if row == None:
             error_dialog(self.gui, _('Cannot search'), _('No book selected'), show=True)
             return
-        
+
         query = 'author:"%s" title:"%s"' % (self._get_author(row), self._get_title(row))
->>>>>>> 6259914a
         self.search(query)
 
     def open_store(self, store_plugin):
