from __future__ import with_statement
__license__   = 'GPL v3'
__copyright__ = '2008, Kovid Goyal <kovid at kovidgoyal.net>'

# Imports {{{
import os, traceback, Queue, time, socket, cStringIO, re, sys
from threading import Thread, RLock
from itertools import repeat
from functools import partial
from binascii import unhexlify

from PyQt4.Qt import QMenu, QAction, QActionGroup, QIcon, SIGNAL, \
                     Qt, pyqtSignal, QDialog, QMessageBox

from calibre.customize.ui import available_input_formats, available_output_formats, \
    device_plugins
from calibre.devices.interface import DevicePlugin
from calibre.devices.errors import UserFeedback
from calibre.gui2.dialogs.choose_format import ChooseFormatDialog
from calibre.utils.ipc.job import BaseJob
from calibre.devices.scanner import DeviceScanner
from calibre.gui2 import config, error_dialog, Dispatcher, dynamic, \
                        warning_dialog, \
                        question_dialog, info_dialog, choose_dir
from calibre.ebooks.metadata import authors_to_string
from calibre import preferred_encoding, prints
from calibre.utils.filenames import ascii_filename
from calibre.devices.errors import FreeSpaceError
from calibre.utils.smtp import compose_mail, sendmail, extract_email_address, \
        config as email_config
from calibre.devices.apple.driver import ITUNES_ASYNC
from calibre.devices.folder_device.driver import FOLDER_DEVICE
from calibre.ebooks.metadata.meta import set_metadata
from calibre.constants import DEBUG
from calibre.utils.config import prefs, tweaks
from calibre.utils.magick.draw import thumbnail
# }}}

class DeviceJob(BaseJob): # {{{

    def __init__(self, func, done, job_manager, args=[], kwargs={},
            description=''):
        BaseJob.__init__(self, description, done=done)
        self.func = func
        self.args, self.kwargs = args, kwargs
        self.exception = None
        self.job_manager = job_manager
        self._details = _('No details available.')
        self._aborted = False

    def start_work(self):
        self.start_time = time.time()
        self.job_manager.changed_queue.put(self)

    def job_done(self):
        self.duration = time.time() - self.start_time
        self.percent = 1
        self.job_manager.changed_queue.put(self)

    def report_progress(self, percent, msg=''):
        self.notifications.put((percent, msg))
        self.job_manager.changed_queue.put(self)

    def run(self):
        self.start_work()
        try:
            self.result = self.func(*self.args, **self.kwargs)
            if self._aborted:
                return
        except (Exception, SystemExit), err:
            if self._aborted:
                return
            self.failed = True
            try:
                ex = unicode(err)
            except:
                try:
                    ex = str(err).decode(preferred_encoding, 'replace')
                except:
                    ex = repr(err)
            self._details = ex + '\n\n' + \
                traceback.format_exc()
            self.exception = err
        finally:
            self.job_done()

    def abort(self, err):
        call_job_done = False
        if self.run_state == self.WAITING:
            self.start_work()
            call_job_done = True
        self._aborted = True
        self.failed = True
        self._details = unicode(err)
        self.exception = err
        if call_job_done:
            self.job_done()

    @property
    def log_file(self):
        return cStringIO.StringIO(self._details.encode('utf-8'))

    # }}}

class DeviceManager(Thread): # {{{

    def __init__(self, connected_slot, job_manager, open_feedback_slot, sleep_time=2):
        '''
        :sleep_time: Time to sleep between device probes in secs
        '''
        Thread.__init__(self)
        self.setDaemon(True)
        # [Device driver, Showing in GUI, Ejected]
        self.devices        = list(device_plugins())
        self.sleep_time     = sleep_time
        self.connected_slot = connected_slot
        self.jobs           = Queue.Queue(0)
        self.keep_going     = True
        self.job_manager    = job_manager
        self.reported_errors = set([])
        self.current_job    = None
        self.scanner        = DeviceScanner()
        self.connected_device = None
        self.connected_device_kind = None
        self.ejected_devices  = set([])
        self.mount_connection_requests = Queue.Queue(0)
        self.open_feedback_slot = open_feedback_slot

    def report_progress(self, *args):
        pass

    @property
    def is_device_connected(self):
        return self.connected_device is not None

    @property
    def device(self):
        return self.connected_device

    def do_connect(self, connected_devices, device_kind):
        for dev, detected_device in connected_devices:
            if dev.OPEN_FEEDBACK_MESSAGE is not None:
                self.open_feedback_slot(dev.OPEN_FEEDBACK_MESSAGE)
            try:
                dev.reset(detected_device=detected_device,
                    report_progress=self.report_progress)
                dev.open()
            except:
                tb = traceback.format_exc()
                if DEBUG or tb not in self.reported_errors:
                    self.reported_errors.add(tb)
                    prints('Unable to open device', str(dev))
                    prints(tb)
                continue
            self.connected_device = dev
            self.connected_device_kind = device_kind
            self.connected_slot(True, device_kind)
            return True
        return False

    def connected_device_removed(self):
        while True:
            try:
                job = self.jobs.get_nowait()
                job.abort(Exception(_('Device no longer connected.')))
            except Queue.Empty:
                break
        try:
            self.connected_device.post_yank_cleanup()
        except:
            pass
        if self.connected_device in self.ejected_devices:
            self.ejected_devices.remove(self.connected_device)
        else:
            self.connected_slot(False, self.connected_device_kind)
        self.connected_device = None

    def detect_device(self):
        self.scanner.scan()
        if self.is_device_connected:
            connected, detected_device = \
                self.scanner.is_device_connected(self.connected_device,
                        only_presence=True)
            if not connected:
                self.connected_device_removed()
        else:
            possibly_connected_devices = []
            for device in self.devices:
                if device in self.ejected_devices:
                    continue
                possibly_connected, detected_device = \
                        self.scanner.is_device_connected(device)
                if possibly_connected:
                    possibly_connected_devices.append((device, detected_device))
            if possibly_connected_devices:
                if not self.do_connect(possibly_connected_devices,
                                       device_kind='device'):
                    if DEBUG:
                        prints('Connect to device failed, retrying in 5 seconds...')
                    time.sleep(5)
                    if not self.do_connect(possibly_connected_devices,
                                       device_kind='usb'):
                        if DEBUG:
                            prints('Device connect failed again, giving up')

    # Mount devices that don't use USB, such as the folder device and iTunes
    # This will be called on the GUI thread. Because of this, we must store
    # information that the scanner thread will use to do the real work.
    def mount_device(self, kls, kind, path):
        self.mount_connection_requests.put((kls, kind, path))

    # disconnect a device
    def umount_device(self, *args):
        if self.is_device_connected and not self.job_manager.has_device_jobs():
            if self.connected_device_kind == 'device':
                self.connected_device.eject()
                self.ejected_devices.add(self.connected_device)
                self.connected_slot(False, self.connected_device_kind)
            elif hasattr(self.connected_device, 'unmount_device'):
                # As we are on the wrong thread, this call must *not* do
                # anything besides set a flag that the right thread will see.
                self.connected_device.unmount_device()

    def next(self):
        if not self.jobs.empty():
            try:
                return self.jobs.get_nowait()
            except Queue.Empty:
                pass

    def run(self):
        while self.keep_going:
            kls = None
            while True:
                try:
                    (kls,device_kind, folder_path) = \
                                self.mount_connection_requests.get_nowait()
                except Queue.Empty:
                    break
            if kls is not None:
                try:
                    dev = kls(folder_path)
                    self.do_connect([[dev, None],], device_kind=device_kind)
                except:
                    prints('Unable to open %s as device (%s)'%(device_kind, folder_path))
                    traceback.print_exc()
            else:
                self.detect_device()
            while True:
                job = self.next()
                if job is not None:
                    self.current_job = job
                    self.device.set_progress_reporter(job.report_progress)
                    self.current_job.run()
                    self.current_job = None
                else:
                    break
            time.sleep(self.sleep_time)

    def create_job(self, func, done, description, args=[], kwargs={}):
        job = DeviceJob(func, done, self.job_manager,
                        args=args, kwargs=kwargs, description=description)
        self.job_manager.add_job(job)
        self.jobs.put(job)
        return job

    def has_card(self):
        try:
            return bool(self.device.card_prefix())
        except:
            return False

    def _get_device_information(self):
        info = self.device.get_device_information(end_session=False)
        info = [i.replace('\x00', '').replace('\x01', '') for i in info]
        cp = self.device.card_prefix(end_session=False)
        fs = self.device.free_space()
        return info, cp, fs

    def get_device_information(self, done):
        '''Get device information and free space on device'''
        return self.create_job(self._get_device_information, done,
                    description=_('Get device information'))

    def _books(self):
        '''Get metadata from device'''
        mainlist = self.device.books(oncard=None, end_session=False)
        cardalist = self.device.books(oncard='carda')
        cardblist = self.device.books(oncard='cardb')
        return (mainlist, cardalist, cardblist)

    def books(self, done):
        '''Return callable that returns the list of books on device as two booklists'''
        return self.create_job(self._books, done, description=_('Get list of books on device'))

    def _annotations(self, path_map):
        return self.device.get_annotations(path_map)

    def annotations(self, done, path_map):
        '''Return mapping of ids to annotations. Each annotation is of the
        form (type, location_info, content). path_map is a mapping of
        ids to paths on the device.'''
        return self.create_job(self._annotations, done, args=[path_map],
                description=_('Get annotations from device'))

    def _sync_booklists(self, booklists):
        '''Sync metadata to device'''
        self.device.sync_booklists(booklists, end_session=False)
        return self.device.card_prefix(end_session=False), self.device.free_space()

    def sync_booklists(self, done, booklists):
        return self.create_job(self._sync_booklists, done, args=[booklists],
                        description=_('Send metadata to device'))

    def upload_collections(self, done, booklist, on_card):
        return self.create_job(booklist.rebuild_collections, done,
                               args=[booklist, on_card],
                        description=_('Send collections to device'))

    def _upload_books(self, files, names, on_card=None, metadata=None):
        '''Upload books to device: '''
        if metadata and files and len(metadata) == len(files):
            for f, mi in zip(files, metadata):
                if isinstance(f, unicode):
                    ext = f.rpartition('.')[-1].lower()
                    if ext:
                        try:
                            if DEBUG:
                                prints('Setting metadata in:', mi.title, 'at:',
                                        f, file=sys.__stdout__)
                            with open(f, 'r+b') as stream:
                                set_metadata(stream, mi, stream_type=ext)
                        except:
                            if DEBUG:
                                prints(traceback.format_exc(), file=sys.__stdout__)

        return self.device.upload_books(files, names, on_card,
                                        metadata=metadata, end_session=False)

    def upload_books(self, done, files, names, on_card=None, titles=None,
                     metadata=None):
        desc = _('Upload %d books to device')%len(names)
        if titles:
            desc += u':' + u', '.join(titles)
        return self.create_job(self._upload_books, done, args=[files, names],
                kwargs={'on_card':on_card,'metadata':metadata}, description=desc)

    def add_books_to_metadata(self, locations, metadata, booklists):
        self.device.add_books_to_metadata(locations, metadata, booklists)

    def _delete_books(self, paths):
        '''Remove books from device'''
        self.device.delete_books(paths, end_session=True)

    def delete_books(self, done, paths):
        return self.create_job(self._delete_books, done, args=[paths],
                        description=_('Delete books from device'))

    def remove_books_from_metadata(self, paths, booklists):
        self.device.remove_books_from_metadata(paths, booklists)

    def _save_books(self, paths, target):
        '''Copy books from device to disk'''
        for path in paths:
            name = path.rpartition(os.sep)[2]
            dest = os.path.join(target, name)
            if os.path.abspath(dest) != os.path.abspath(path):
                f = open(dest, 'wb')
                self.device.get_file(path, f)
                f.close()

    def save_books(self, done, paths, target):
        return self.create_job(self._save_books, done, args=[paths, target],
                        description=_('Download books from device'))

    def _view_book(self, path, target):
        f = open(target, 'wb')
        self.device.get_file(path, f)
        f.close()
        return target

    def view_book(self, done, path, target):
        return self.create_job(self._view_book, done, args=[path, target],
                        description=_('View book on device'))

    # }}}

class DeviceAction(QAction): # {{{

    a_s = pyqtSignal(object)

    def __init__(self, dest, delete, specific, icon_path, text, parent=None):
        QAction.__init__(self, QIcon(icon_path), text, parent)
        self.dest = dest
        self.delete = delete
        self.specific = specific
        self.triggered.connect(self.emit_triggered)

    def emit_triggered(self, *args):
        self.a_s.emit(self)

    def __repr__(self):
        return self.__class__.__name__ + ':%s:%s:%s'%(self.dest, self.delete,
                self.specific)
    # }}}

class DeviceMenu(QMenu): # {{{

    fetch_annotations = pyqtSignal()
    disconnect_mounted_device = pyqtSignal()

    def __init__(self, parent=None):
        QMenu.__init__(self, parent)
        self.group = QActionGroup(self)
        self.actions = []
        self._memory = []

        self.set_default_menu = QMenu(_('Set default send to device action'))
        self.set_default_menu.setIcon(QIcon(I('config.png')))


        basic_actions = [
                ('main:', False, False,  I('reader.png'),
                    _('Send to main memory')),
                ('carda:0', False, False, I('sd.png'),
                    _('Send to storage card A')),
                ('cardb:0', False, False, I('sd.png'),
                    _('Send to storage card B')),
        ]

        delete_actions = [
                ('main:', True, False,   I('reader.png'),
                    _('Main Memory')),
                ('carda:0', True, False,  I('sd.png'),
                    _('Storage Card A')),
                ('cardb:0', True, False,  I('sd.png'),
                    _('Storage Card B')),
        ]

        specific_actions = [
                ('main:', False, True,  I('reader.png'),
                    _('Main Memory')),
                ('carda:0', False, True, I('sd.png'),
                    _('Storage Card A')),
                ('cardb:0', False, True, I('sd.png'),
                    _('Storage Card B')),
        ]


        for menu in (self, self.set_default_menu):
            for actions, desc in (
                    (basic_actions, ''),
                    (delete_actions, _('Send and delete from library')),
                    (specific_actions, _('Send specific format'))
                    ):
                mdest = menu
                if actions is not basic_actions:
                    mdest = menu.addMenu(desc)
                    self._memory.append(mdest)

                for dest, delete, specific, icon, text in actions:
                    action = DeviceAction(dest, delete, specific, icon, text, self)
                    self._memory.append(action)
                    if menu is self.set_default_menu:
                        action.setCheckable(True)
                        action.setText(action.text())
                        self.group.addAction(action)
                    else:
                        action.a_s.connect(self.action_triggered)
                        self.actions.append(action)
                    mdest.addAction(action)
                if actions is not specific_actions:
                    menu.addSeparator()

        da = config['default_send_to_device_action']
        done = False
        for action in self.group.actions():
            if repr(action) == da:
                action.setChecked(True)
                done = True
                break
        if not done:
            action = list(self.group.actions())[0]
            action.setChecked(True)
            config['default_send_to_device_action'] = repr(action)

        self.group.triggered.connect(self.change_default_action)
        self.addSeparator()

        mitem = self.addAction(QIcon(I('eject.png')), _('Eject device'))
        mitem.setEnabled(False)
        mitem.triggered.connect(lambda x : self.disconnect_mounted_device.emit())
        self.disconnect_mounted_device_action = mitem

        self.addSeparator()
        self.addMenu(self.set_default_menu)
        self.addSeparator()
        annot = self.addAction(_('Fetch annotations (experimental)'))
        annot.setEnabled(False)
        annot.triggered.connect(lambda x :
                self.fetch_annotations.emit())
        self.annotation_action = annot
        self.enable_device_actions(False)

    def change_default_action(self, action):
        config['default_send_to_device_action'] = repr(action)
        action.setChecked(True)

    def action_triggered(self, action):
        self.emit(SIGNAL('sync(PyQt_PyObject, PyQt_PyObject, PyQt_PyObject)'),
                action.dest, action.delete, action.specific)

    def trigger_default(self, *args):
        r = config['default_send_to_device_action']
        for action in self.actions:
            if repr(action) == r:
                self.action_triggered(action)
                break

    def enable_device_actions(self, enable, card_prefix=(None, None),
            device=None):
        for action in self.actions:
            if action.dest in ('main:', 'carda:0', 'cardb:0'):
                if not enable:
                    action.setEnabled(False)
                else:
                    if action.dest == 'main:':
                        action.setEnabled(True)
                    elif action.dest == 'carda:0':
                        if card_prefix and card_prefix[0] != None:
                            action.setEnabled(True)
                        else:
                            action.setEnabled(False)
                    elif action.dest == 'cardb:0':
                        if card_prefix and card_prefix[1] != None:
                            action.setEnabled(True)
                        else:
                            action.setEnabled(False)

        annot_enable = enable and getattr(device, 'SUPPORTS_ANNOTATIONS', False)
        self.annotation_action.setEnabled(annot_enable)

    # }}}

class Emailer(Thread): # {{{

    def __init__(self, timeout=60):
        Thread.__init__(self)
        self.setDaemon(True)
        self.job_lock = RLock()
        self.jobs = []
        self._run = True
        self.timeout = timeout

    def run(self):
        while self._run:
            job = None
            with self.job_lock:
                if self.jobs:
                    job = self.jobs[0]
                    self.jobs = self.jobs[1:]
            if job is not None:
                self._send_mails(*job)
            time.sleep(1)

    def stop(self):
        self._run = False

    def send_mails(self, jobnames, callback, attachments, to_s, subjects,
                  texts, attachment_names):
        job = (jobnames, callback, attachments, to_s, subjects, texts,
                attachment_names)
        with self.job_lock:
            self.jobs.append(job)

    def _send_mails(self, jobnames, callback, attachments,
                    to_s, subjects, texts, attachment_names):
        opts = email_config().parse()
        opts.verbose = 3 if os.environ.get('CALIBRE_DEBUG_EMAIL', False) else 0
        from_ = opts.from_
        if not from_:
            from_ = 'calibre <calibre@'+socket.getfqdn()+'>'
        results = []
        for i, jobname in enumerate(jobnames):
            try:
                msg = compose_mail(from_, to_s[i], texts[i], subjects[i],
                        open(attachments[i], 'rb'),
                        attachment_name = attachment_names[i])
                efrom, eto = map(extract_email_address, (from_, to_s[i]))
                eto = [eto]
                sendmail(msg, efrom, eto, localhost=None,
                            verbose=opts.verbose,
                            timeout=self.timeout, relay=opts.relay_host,
                            username=opts.relay_username,
                            password=unhexlify(opts.relay_password), port=opts.relay_port,
                            encryption=opts.encryption)
                results.append([jobname, None, None])
            except Exception, e:
                results.append([jobname, e, traceback.format_exc()])
        callback(results)

    # }}}

class DeviceMixin(object): # {{{

    def __init__(self):
        self.device_error_dialog = error_dialog(self, _('Error'),
                _('Error communicating with device'), ' ')
        self.device_error_dialog.setModal(Qt.NonModal)
        self.emailer = Emailer()
        self.emailer.start()
        self.device_manager = DeviceManager(Dispatcher(self.device_detected),
                self.job_manager, Dispatcher(self.status_bar.show_message))
        self.device_manager.start()
        if tweaks['auto_connect_to_folder']:
            self.connect_to_folder_named(tweaks['auto_connect_to_folder'])

    def set_default_thumbnail(self, height):
        img = I('book.png', data=True)
        self.default_thumbnail = thumbnail(img, height, height)

    def connect_to_folder_named(self, folder):
        if os.path.exists(folder) and os.path.isdir(folder):
            self.device_manager.mount_device(kls=FOLDER_DEVICE, kind='folder',
                    path=folder)

    def connect_to_folder(self):
        dir = choose_dir(self, 'Select Device Folder',
                             _('Select folder to open as device'))
        if dir is not None:
            self.device_manager.mount_device(kls=FOLDER_DEVICE, kind='folder', path=dir)

    def connect_to_itunes(self):
        self.device_manager.mount_device(kls=ITUNES_ASYNC, kind='itunes', path=None)

    # disconnect from both folder and itunes devices
    def disconnect_mounted_device(self):
        self.device_manager.umount_device()

    def _sync_action_triggered(self, *args):
        m = getattr(self, '_sync_menu', None)
        if m is not None:
            m.trigger_default()

    def create_device_menu(self):
        self._sync_menu = DeviceMenu(self)
        self.iactions['Send To Device'].qaction.setMenu(self._sync_menu)
        self.iactions['Connect Share'].build_email_entries()
        self.connect(self._sync_menu,
                SIGNAL('sync(PyQt_PyObject, PyQt_PyObject, PyQt_PyObject)'),
                self.dispatch_sync_event)
        self._sync_menu.fetch_annotations.connect(
                self.iactions['Fetch Annotations'].fetch_annotations)
        self._sync_menu.disconnect_mounted_device.connect(self.disconnect_mounted_device)
        self.iactions['Connect Share'].set_state(self.device_connected)
        if self.device_connected:
            self._sync_menu.disconnect_mounted_device_action.setEnabled(True)
        else:
            self._sync_menu.disconnect_mounted_device_action.setEnabled(False)

    def device_job_exception(self, job):
        '''
        Handle exceptions in threaded device jobs.
        '''
        if isinstance(getattr(job, 'exception', None), UserFeedback):
            ex = job.exception
            func = {UserFeedback.ERROR:error_dialog,
                    UserFeedback.WARNING:warning_dialog,
                    UserFeedback.INFO:info_dialog}[ex.level]
            return func(self, _('Failed'), ex.msg, det_msg=ex.details if
                    ex.details else '', show=True)

        try:
            if 'Could not read 32 bytes on the control bus.' in \
                    unicode(job.details):
                error_dialog(self, _('Error talking to device'),
                             _('There was a temporary error talking to the '
                             'device. Please unplug and reconnect the device '
                             'and or reboot.')).show()
                return
        except:
            pass
        try:
            prints(job.details, file=sys.stderr)
        except:
            pass
        if not self.device_error_dialog.isVisible():
            self.device_error_dialog.setDetailedText(job.details)
            self.device_error_dialog.show()

    # Device connected {{{

    def set_device_menu_items_state(self, connected):
        self.iactions['Connect Share'].set_state(connected)
        if connected:
            self._sync_menu.disconnect_mounted_device_action.setEnabled(True)
            self._sync_menu.enable_device_actions(True,
                    self.device_manager.device.card_prefix(),
                    self.device_manager.device)
            self.eject_action.setEnabled(True)
        else:
            self._sync_menu.disconnect_mounted_device_action.setEnabled(False)
            self._sync_menu.enable_device_actions(False)
            self.eject_action.setEnabled(False)

    def device_detected(self, connected, device_kind):
        '''
        Called when a device is connected to the computer.
        '''
        self.set_device_menu_items_state(connected)
        if connected:
            self.device_manager.get_device_information(\
                    Dispatcher(self.info_read))
            self.set_default_thumbnail(\
                    self.device_manager.device.THUMBNAIL_HEIGHT)
            self.status_bar.show_message(_('Device: ')+\
                self.device_manager.device.__class__.get_gui_name()+\
                        _(' detected.'), 3000)
            self.device_connected = device_kind
            self.refresh_ondevice_info (device_connected = True, reset_only = True)
        else:
            self.device_connected = None
            self.status_bar.device_disconnected()
            if self.current_view() != self.library_view:
                self.book_details.reset_info()
            self.location_manager.update_devices()
            self.refresh_ondevice_info(device_connected=False)

    def info_read(self, job):
        '''
        Called once device information has been read.
        '''
        if job.failed:
            return self.device_job_exception(job)
        info, cp, fs = job.result
        self.location_manager.update_devices(cp, fs,
                self.device_manager.device.icon)
        self.status_bar.device_connected(info[0])
        self.device_manager.books(Dispatcher(self.metadata_downloaded))

    def metadata_downloaded(self, job):
        '''
        Called once metadata has been read for all books on the device.
        '''
        if job.failed:
            self.device_job_exception(job)
            return
        # set_books_in_library might schedule a sync_booklists job
        self.set_books_in_library(job.result, reset=True)
        mainlist, cardalist, cardblist = job.result
        self.memory_view.set_database(mainlist)
        self.memory_view.set_editable(self.device_manager.device.CAN_SET_METADATA)
        self.card_a_view.set_database(cardalist)
        self.card_a_view.set_editable(self.device_manager.device.CAN_SET_METADATA)
        self.card_b_view.set_database(cardblist)
        self.card_b_view.set_editable(self.device_manager.device.CAN_SET_METADATA)
        self.sync_news()
        self.sync_catalogs()
        self.refresh_ondevice_info(device_connected = True)

    def refresh_ondevice_info(self, device_connected, reset_only = False):
        '''
        Force the library view to refresh, taking into consideration new
        device books information
        '''
        self.book_on_device(None, reset=True)
        if reset_only:
            return
        self.library_view.set_device_connected(device_connected)

    # }}}

    def remove_paths(self, paths):
        return self.device_manager.delete_books(
                Dispatcher(self.books_deleted), paths)

    def books_deleted(self, job):
        '''
        Called once deletion is done on the device
        '''
        for view in (self.memory_view, self.card_a_view, self.card_b_view):
            view.model().deletion_done(job, job.failed)
        if job.failed:
            self.device_job_exception(job)
            return

        dm = self.iactions['Remove Books'].delete_memory
        if dm.has_key(job):
            paths, model = dm.pop(job)
            self.device_manager.remove_books_from_metadata(paths,
                    self.booklists())
            model.paths_deleted(paths)
        # Force recomputation the library's ondevice info. We need to call
        # set_books_in_library even though books were not added because
        # the deleted book might have been an exact match. Upload the booklists
        # if set_books_in_library did not.
        if not self.set_books_in_library(self.booklists(), reset=True):
            self.upload_booklists()
        self.book_on_device(None, None, reset=True)
        # We need to reset the ondevice flags in the library. Use a big hammer,
        # so we don't need to worry about whether some succeeded or not.
        self.refresh_ondevice_info(device_connected=True, reset_only=False)

    def dispatch_sync_event(self, dest, delete, specific):
        rows = self.library_view.selectionModel().selectedRows()
        if not rows or len(rows) == 0:
            error_dialog(self, _('No books'), _('No books')+' '+\
                    _('selected to send')).exec_()
            return

        fmt = None
        if specific:
            d = ChooseFormatDialog(self, _('Choose format to send to device'),
                                self.device_manager.device.settings().format_map)
            if d.exec_() != QDialog.Accepted:
                return
            if d.format():
                fmt = d.format().lower()
        dest, sub_dest = dest.split(':')
        if dest in ('main', 'carda', 'cardb'):
            if not self.device_connected or not self.device_manager:
                error_dialog(self, _('No device'),
                        _('Cannot send: No device is connected')).exec_()
                return
            if dest == 'carda' and not self.device_manager.has_card():
                error_dialog(self, _('No card'),
                        _('Cannot send: Device has no storage card')).exec_()
                return
            if dest == 'cardb' and not self.device_manager.has_card():
                error_dialog(self, _('No card'),
                        _('Cannot send: Device has no storage card')).exec_()
                return
            if dest == 'main':
                on_card = None
            else:
                on_card = dest
            self.sync_to_device(on_card, delete, fmt)
        elif dest == 'mail':
            to, fmts = sub_dest.split(';')
            fmts = [x.strip().lower() for x in fmts.split(',')]
            self.send_by_mail(to, fmts, delete)

    def send_by_mail(self, to, fmts, delete_from_library, send_ids=None,
            do_auto_convert=True, specific_format=None):
        ids = [self.library_view.model().id(r) for r in self.library_view.selectionModel().selectedRows()] if send_ids is None else send_ids
        if not ids or len(ids) == 0:
            return
        files, _auto_ids = self.library_view.model().get_preferred_formats_from_ids(ids,
                                    fmts, set_metadata=True,
                                    specific_format=specific_format,
                                    exclude_auto=do_auto_convert)
        if do_auto_convert:
            nids = list(set(ids).difference(_auto_ids))
            ids = [i for i in ids if i in nids]
        else:
            _auto_ids = []

        full_metadata = self.library_view.model().metadata_for(ids)

        bad, remove_ids, jobnames = [], [], []
        texts, subjects, attachments, attachment_names = [], [], [], []
        for f, mi, id in zip(files, full_metadata, ids):
            t = mi.title
            if not t:
                t = _('Unknown')
            if f is None:
                bad.append(t)
            else:
                remove_ids.append(id)
                jobnames.append(u'%s:%s'%(id, t))
                attachments.append(f)
                subjects.append(_('E-book:')+ ' '+t)
                a = authors_to_string(mi.authors if mi.authors else \
                        [_('Unknown')])
                texts.append(_('Attached, you will find the e-book') + \
                        '\n\n' + t + '\n\t' + _('by') + ' ' + a + '\n\n' + \
                        _('in the %s format.') %
                        os.path.splitext(f)[1][1:].upper())
                prefix = ascii_filename(t+' - '+a)
                if not isinstance(prefix, unicode):
                    prefix = prefix.decode(preferred_encoding, 'replace')
                attachment_names.append(prefix + os.path.splitext(f)[1])
        remove = remove_ids if delete_from_library else []

        to_s = list(repeat(to, len(attachments)))
        if attachments:
            self.emailer.send_mails(jobnames,
                    Dispatcher(partial(self.emails_sent, remove=remove)),
                    attachments, to_s, subjects, texts, attachment_names)
            self.status_bar.show_message(_('Sending email to')+' '+to, 3000)

        auto = []
        if _auto_ids != []:
            for id in _auto_ids:
                if specific_format == None:
                    formats = [f.lower() for f in self.library_view.model().db.formats(id, index_is_id=True).split(',')]
                    formats = formats if formats != None else []
                    if list(set(formats).intersection(available_input_formats())) != [] and list(set(fmts).intersection(available_output_formats())) != []:
                        auto.append(id)
                    else:
                        bad.append(self.library_view.model().db.title(id, index_is_id=True))
                else:
                    if specific_format in list(set(fmts).intersection(set(available_output_formats()))):
                        auto.append(id)
                    else:
                        bad.append(self.library_view.model().db.title(id, index_is_id=True))

        if auto != []:
            format = specific_format if specific_format in list(set(fmts).intersection(set(available_output_formats()))) else None
            if not format:
                for fmt in fmts:
                    if fmt in list(set(fmts).intersection(set(available_output_formats()))):
                        format = fmt
                        break
            if format is None:
                bad += auto
            else:
                autos = [self.library_view.model().db.title(id, index_is_id=True) for id in auto]
                autos = '\n'.join('%s'%i for i in autos)
                if question_dialog(self, _('No suitable formats'),
                    _('Auto convert the following books before sending via '
                        'email?'), det_msg=autos,
                    buttons=QMessageBox.Yes|QMessageBox.Cancel):
                    self.iactions['Convert Books'].auto_convert_mail(to, fmts, delete_from_library, auto, format)

        if bad:
            bad = '\n'.join('%s'%(i,) for i in bad)
            d = warning_dialog(self, _('No suitable formats'),
                _('Could not email the following books '
                'as no suitable formats were found:'), bad)
            d.exec_()

    def emails_sent(self, results, remove=[]):
        errors, good = [], []
        for jobname, exception, tb in results:
            title = jobname.partition(':')[-1]
            if exception is not None:
                errors.append([title, exception, tb])
            else:
                good.append(title)
        if errors:
            errors = '\n'.join([
                    '%s\n\n%s\n%s\n' %
                    (title, e, tb) for \
                            title, e, tb in errors
                    ])
            error_dialog(self, _('Failed to email books'),
                    _('Failed to email the following books:'),
                            '%s'%errors, show=True
                        )
        else:
            self.status_bar.show_message(_('Sent by email:') + ', '.join(good),
                    5000)
            if remove:
                self.library_view.model().delete_books_by_id(remove)

    def cover_to_thumbnail(self, data):
        ht = self.device_manager.device.THUMBNAIL_HEIGHT \
                if self.device_manager else DevicePlugin.THUMBNAIL_HEIGHT
        try:
            return thumbnail(data, ht, ht)
        except:
            pass

    def email_news(self, id):
        opts = email_config().parse()
        accounts = [(account, [x.strip().lower() for x in x[0].split(',')])
                for account, x in opts.accounts.items() if x[1]]
        sent_mails = []
        for account, fmts in accounts:
            files, auto = self.library_view.model().\
                    get_preferred_formats_from_ids([id], fmts)
            files = [f for f in files if f is not None]
            if not files:
                continue
            attachment = files[0]
            mi = self.library_view.model().db.get_metadata(id,
                    index_is_id=True)
            to_s = [account]
            subjects = [_('News:')+' '+mi.title]
            texts    = [_('Attached is the')+' '+mi.title]
            attachment_names = [mi.title+os.path.splitext(attachment)[1]]
            attachments = [attachment]
            jobnames = ['%s:%s'%(id, mi.title)]
            remove = [id] if config['delete_news_from_library_on_upload']\
                    else []
            self.emailer.send_mails(jobnames,
                    Dispatcher(partial(self.emails_sent, remove=remove)),
                    attachments, to_s, subjects, texts, attachment_names)
            sent_mails.append(to_s[0])
        if sent_mails:
            self.status_bar.show_message(_('Sent news to')+' '+\
                    ', '.join(sent_mails),  3000)

    def sync_catalogs(self, send_ids=None, do_auto_convert=True):
        if self.device_connected:
            settings = self.device_manager.device.settings()
            ids = list(dynamic.get('catalogs_to_be_synced', set([]))) if send_ids is None else send_ids
            ids = [id for id in ids if self.library_view.model().db.has_id(id)]
            files, _auto_ids = self.library_view.model().get_preferred_formats_from_ids(
                                ids, settings.format_map,
                                exclude_auto=do_auto_convert)
            auto = []
            if do_auto_convert and _auto_ids:
                for id in _auto_ids:
                    dbfmts = self.library_view.model().db.formats(id, index_is_id=True)
                    formats = [] if dbfmts is None else \
                        [f.lower() for f in dbfmts.split(',')]
                    if set(formats).intersection(available_input_formats()) \
                            and set(settings.format_map).intersection(available_output_formats()):
                        auto.append(id)
            if auto:
                format = None
                for fmt in settings.format_map:
                    if fmt in list(set(settings.format_map).intersection(set(available_output_formats()))):
                        format = fmt
                        break
                if format is not None:
                    autos = [self.library_view.model().db.title(id, index_is_id=True) for id in auto]
                    autos = '\n'.join('%s'%i for i in autos)
                    if question_dialog(self, _('No suitable formats'),
                        _('Auto convert the following books before uploading to '
                            'the device?'), det_msg=autos,
                        buttons=QMessageBox.Yes|QMessageBox.Cancel):
                        self.iactions['Convert Books'].auto_convert_catalogs(auto, format)
            files = [f for f in files if f is not None]
            if not files:
                dynamic.set('catalogs_to_be_synced', set([]))
                return
            metadata = self.library_view.model().metadata_for(ids)
            names = []
            for mi in metadata:
                prefix = ascii_filename(mi.title)
                if not isinstance(prefix, unicode):
                    prefix = prefix.decode(preferred_encoding, 'replace')
                prefix = ascii_filename(prefix)
                names.append('%s_%d%s'%(prefix, id,
                    os.path.splitext(f)[1]))
                if mi.cover and os.access(mi.cover, os.R_OK):
                    mi.thumbnail = self.cover_to_thumbnail(open(mi.cover,
                        'rb').read())
            dynamic.set('catalogs_to_be_synced', set([]))
            if files:
                remove = []
                space = { self.location_manager.free[0] : None,
                    self.location_manager.free[1] : 'carda',
                    self.location_manager.free[2] : 'cardb' }
                on_card = space.get(sorted(space.keys(), reverse=True)[0], None)
                self.upload_books(files, names, metadata,
                        on_card=on_card,
                        memory=[files, remove])
                self.status_bar.show_message(_('Sending catalogs to device.'), 5000)



    def sync_news(self, send_ids=None, do_auto_convert=True):
        if self.device_connected:
            del_on_upload = config['delete_news_from_library_on_upload']
            settings = self.device_manager.device.settings()
            ids = list(dynamic.get('news_to_be_synced', set([]))) if send_ids is None else send_ids
            ids = [id for id in ids if self.library_view.model().db.has_id(id)]
            files, _auto_ids = self.library_view.model().get_preferred_formats_from_ids(
                                ids, settings.format_map,
                                exclude_auto=do_auto_convert)
            auto = []
            if do_auto_convert and _auto_ids:
                for id in _auto_ids:
                    dbfmts = self.library_view.model().db.formats(id, index_is_id=True)
                    formats = [] if dbfmts is None else \
                        [f.lower() for f in dbfmts.split(',')]
                    if set(formats).intersection(available_input_formats()) \
                            and set(settings.format_map).intersection(available_output_formats()):
                        auto.append(id)
            if auto:
                format = None
                for fmt in settings.format_map:
                    if fmt in list(set(settings.format_map).intersection(set(available_output_formats()))):
                        format = fmt
                        break
                if format is not None:
                    autos = [self.library_view.model().db.title(id, index_is_id=True) for id in auto]
                    autos = '\n'.join('%s'%i for i in autos)
                    if question_dialog(self, _('No suitable formats'),
                        _('Auto convert the following books before uploading to '
                            'the device?'), det_msg=autos,
                        buttons=QMessageBox.Yes|QMessageBox.Cancel):
                        self.iactions['Convert Books'].auto_convert_news(auto, format)
            files = [f for f in files if f is not None]
            for f in files:
                f.deleted_after_upload = del_on_upload
            if not files:
                dynamic.set('news_to_be_synced', set([]))
                return
            metadata = self.library_view.model().metadata_for(ids)
            names = []
            for mi in metadata:
                prefix = ascii_filename(mi.title)
                if not isinstance(prefix, unicode):
                    prefix = prefix.decode(preferred_encoding, 'replace')
                prefix = ascii_filename(prefix)
                names.append('%s_%d%s'%(prefix, id,
                    os.path.splitext(f)[1]))
                if mi.cover and os.access(mi.cover, os.R_OK):
                    mi.thumbnail = self.cover_to_thumbnail(open(mi.cover,
                        'rb').read())
            dynamic.set('news_to_be_synced', set([]))
            if config['upload_news_to_device'] and files:
                remove = ids if del_on_upload else []
                space = { self.location_manager.free[0] : None,
                    self.location_manager.free[1] : 'carda',
                    self.location_manager.free[2] : 'cardb' }
                on_card = space.get(sorted(space.keys(), reverse=True)[0], None)
                self.upload_books(files, names, metadata,
                        on_card=on_card,
                        memory=[files, remove])
                self.status_bar.show_message(_('Sending news to device.'), 5000)


    def sync_to_device(self, on_card, delete_from_library,
            specific_format=None, send_ids=None, do_auto_convert=True):
        ids = [self.library_view.model().id(r) \
               for r in self.library_view.selectionModel().selectedRows()] \
                                if send_ids is None else send_ids
        if not self.device_manager or not ids or len(ids) == 0:
            return

        settings = self.device_manager.device.settings()

        _files, _auto_ids = self.library_view.model().get_preferred_formats_from_ids(ids,
                                    settings.format_map,
                                    specific_format=specific_format,
                                    exclude_auto=do_auto_convert)
        if do_auto_convert:
            ok_ids = list(set(ids).difference(_auto_ids))
            ids = [i for i in ids if i in ok_ids]
        else:
            _auto_ids = []

        metadata = self.library_view.model().metadata_for(ids)
        ids = iter(ids)
        for mi in metadata:
            if mi.cover and os.access(mi.cover, os.R_OK):
                mi.thumbnail = self.cover_to_thumbnail(open(mi.cover, 'rb').read())
        imetadata = iter(metadata)

        bad, good, gf, names, remove_ids = [], [], [], [], []
        for f in _files:
            mi = imetadata.next()
            id = ids.next()
            if f is None:
                bad.append(mi.title)
            else:
                remove_ids.append(id)
                good.append(mi)
                gf.append(f)
                t = mi.title
                if not t:
                    t = _('Unknown')
                a = mi.format_authors()
                if not a:
                    a = _('Unknown')
                prefix = ascii_filename(t+' - '+a)
                if not isinstance(prefix, unicode):
                    prefix = prefix.decode(preferred_encoding, 'replace')
                prefix = ascii_filename(prefix)
                names.append('%s_%d%s'%(prefix, id, os.path.splitext(f)[1]))
        remove = remove_ids if delete_from_library else []
        self.upload_books(gf, names, good, on_card, memory=(_files, remove))
        self.status_bar.show_message(_('Sending books to device.'), 5000)

        auto = []
        if _auto_ids != []:
            for id in _auto_ids:
                if specific_format == None:
                    formats = self.library_view.model().db.formats(id, index_is_id=True)
                    formats = formats.split(',') if formats is not None else []
                    formats = [f.lower().strip() for f in formats]
                    if list(set(formats).intersection(available_input_formats())) != [] and list(set(settings.format_map).intersection(available_output_formats())) != []:
                        auto.append(id)
                    else:
                        bad.append(self.library_view.model().db.title(id, index_is_id=True))
                else:
                    if specific_format in list(set(settings.format_map).intersection(set(available_output_formats()))):
                        auto.append(id)
                    else:
                        bad.append(self.library_view.model().db.title(id, index_is_id=True))

        if auto != []:
            format = specific_format if specific_format in \
                            list(set(settings.format_map).intersection(set(available_output_formats()))) \
                            else None
            if not format:
                for fmt in settings.format_map:
                    if fmt in list(set(settings.format_map).intersection(set(available_output_formats()))):
                        format = fmt
                        break
            if not format:
                bad += auto
            else:
                autos = [self.library_view.model().db.title(id, index_is_id=True) for id in auto]
                autos = '\n'.join('%s'%i for i in autos)
                if question_dialog(self, _('No suitable formats'),
                    _('Auto convert the following books before uploading to '
                        'the device?'), det_msg=autos,
                    buttons=QMessageBox.Yes|QMessageBox.Cancel):
                    self.iactions['Convert Books'].auto_convert(auto, on_card, format)

        if bad:
            bad = '\n'.join('%s'%(i,) for i in bad)
            d = warning_dialog(self, _('No suitable formats'),
                    _('Could not upload the following books to the device, '
                'as no suitable formats were found. Convert the book(s) to a '
                'format supported by your device first.'
                ), bad)
            d.exec_()

    def upload_booklists(self):
        '''
        Upload metadata to device.
        '''
        self.device_manager.sync_booklists(Dispatcher(self.metadata_synced),
                                           self.booklists())

    def metadata_synced(self, job):
        '''
        Called once metadata has been uploaded.
        '''
        if job.failed:
            self.device_job_exception(job)
            return
        cp, fs = job.result
        self.location_manager.update_devices(cp, fs,
                self.device_manager.device.icon)
        # reset the views so that up-to-date info is shown. These need to be
        # here because some drivers update collections in sync_booklists
        self.memory_view.reset()
        self.card_a_view.reset()
        self.card_b_view.reset()

    def _upload_collections(self, job):
        if job.failed:
            self.device_job_exception(job)

    def upload_collections(self, booklist, view=None, oncard=None):
        return self.device_manager.upload_collections(self._upload_collections,
                                                       booklist, oncard)

    def upload_books(self, files, names, metadata, on_card=None, memory=None):
        '''
        Upload books to device.
        :param files: List of either paths to files or file like objects
        '''
        titles = [i.title for i in metadata]
        job = self.device_manager.upload_books(
                Dispatcher(self.books_uploaded),
                files, names, on_card=on_card,
                metadata=metadata, titles=titles
              )
        self.upload_memory[job] = (metadata, on_card, memory, files)

    def books_uploaded(self, job):
        '''
        Called once books have been uploaded.
        '''
        metadata, on_card, memory, files = self.upload_memory.pop(job)

        if job.exception is not None:
            if isinstance(job.exception, FreeSpaceError):
                where = 'in main memory.' if 'memory' in str(job.exception) \
                        else 'on the storage card.'
                titles = '\n'.join(['<li>'+mi.title+'</li>' \
                                    for mi in metadata])
                d = error_dialog(self, _('No space on device'),
                                 _('<p>Cannot upload books to device there '
                                 'is no more free space available ')+where+
                                 '</p>\n<ul>%s</ul>'%(titles,))
                d.exec_()
            else:
                self.device_job_exception(job)
            return

        self.device_manager.add_books_to_metadata(job.result,
                metadata, self.booklists())

        books_to_be_deleted = []
        if memory and memory[1]:
            books_to_be_deleted = memory[1]
            self.library_view.model().delete_books_by_id(books_to_be_deleted)

        # There are some cases where sending a book to the device overwrites a
        # book already there with a different book. This happens frequently in
        # news. When this happens, the book match indication will be wrong
        # because the UUID changed. Force both the device and the library view
        # to refresh the flags. Set_books_in_library could upload the booklists.
        # If it does not, then do it here.
        if not self.set_books_in_library(self.booklists(), reset=True):
            self.upload_booklists()
        self.book_on_device(None, reset=True)
        self.refresh_ondevice_info(device_connected = True)

        view = self.card_a_view if on_card == 'carda' else \
            self.card_b_view if on_card == 'cardb' else self.memory_view
        view.model().resort(reset=False)
        view.model().research()
        for f in files:
            getattr(f, 'close', lambda : True)()

    def book_on_device(self, id, format=None, reset=False):
        '''
        Return an indication of whether the given book represented by its db id
        is on the currently connected device. It returns a 5 element list. The
        first three elements represent memory locations main, carda, and cardb,
        and are true if the book is identifiably in that memory. The fourth
        is a count of how many instances of the book were found across all
        the memory locations. The fifth is a set of paths to the
        matching books on the device.
        '''
        loc = [None, None, None, 0, set([])]

        if reset:
            self.book_db_id_cache = None
            self.book_db_id_counts = None
            self.book_db_uuid_path_map = None
            return

        if not hasattr(self, 'db_book_uuid_cache'):
            return loc

        if self.book_db_id_cache is None:
            self.book_db_id_cache = []
            self.book_db_id_counts = {}
            self.book_db_uuid_path_map = {}
            for i, l in enumerate(self.booklists()):
                self.book_db_id_cache.append(set())
                for book in l:
                    db_id = getattr(book, 'application_id', None)
                    if db_id is None:
                        db_id = book.db_id
                    if db_id is not None:
                        # increment the count of books on the device with this
                        # db_id.
                        self.book_db_id_cache[i].add(db_id)
                        if db_id not in self.book_db_uuid_path_map:
                            self.book_db_uuid_path_map[db_id] = set()
                        if getattr(book, 'lpath', False):
                            self.book_db_uuid_path_map[db_id].add(book.lpath)
                        c = self.book_db_id_counts.get(db_id, 0)
                        self.book_db_id_counts[db_id] = c + 1

        for i, l in enumerate(self.booklists()):
            if id in self.book_db_id_cache[i]:
                loc[i] = True
                loc[3] = self.book_db_id_counts.get(id, 0)
                loc[4] |= self.book_db_uuid_path_map[id]
        return loc

    def set_books_in_library(self, booklists, reset=False):
        '''
        Set the ondevice indications in the device database.
        This method should be called before book_on_device is called, because
        it sets the application_id for matched books. Book_on_device uses that
        to both speed up matching and to count matches.
        '''

        string_pat = re.compile('(?u)\W|[_]')
        def clean_string(x):
            x = x.lower() if x else ''
            return string_pat.sub('', x)

        # Force a reset if the caches are not initialized
        if reset or not hasattr(self, 'db_book_title_cache'):
            # It might be possible to get here without having initialized the
            # library view. In this case, simply give up
            try:
                db = self.library_view.model().db
            except:
                return False
            # Build a cache (map) of the library, so the search isn't On**2
            self.db_book_title_cache = {}
            self.db_book_uuid_cache = {}
            for id in db.data.iterallids():
                mi = db.get_metadata(id, index_is_id=True)
                title = clean_string(mi.title)
                if title not in self.db_book_title_cache:
                    self.db_book_title_cache[title] = \
                                {'authors':{}, 'author_sort':{}, 'db_ids':{}}
                # If there are multiple books in the library with the same title
                # and author, then remember the last one. That is OK, because as
                # we can't tell the difference between the books, one is as good
                # as another.
                if mi.authors:
                    authors = clean_string(authors_to_string(mi.authors))
                    self.db_book_title_cache[title]['authors'][authors] = mi
                if mi.author_sort:
                    aus = clean_string(mi.author_sort)
                    self.db_book_title_cache[title]['author_sort'][aus] = mi
                self.db_book_title_cache[title]['db_ids'][mi.application_id] = mi
                self.db_book_uuid_cache[mi.uuid] = mi

        # Now iterate through all the books on the device, setting the
        # in_library field. If the UUID matches a book in the library, then
        # do not consider that book for other matching. In all cases set
        # the application_id to the db_id of the matching book. This value
        # will be used by books_on_device to indicate matches.

        update_metadata = prefs['manage_device_metadata'] == 'on_connect'
        for booklist in booklists:
            for book in booklist:
                book.in_library = None
                if getattr(book, 'uuid', None) in self.db_book_uuid_cache:
                    if update_metadata:
                        book.smart_update(self.db_book_uuid_cache[book.uuid],
                                          replace_metadata=True)
                    book.in_library = True
                    # ensure that the correct application_id is set
                    book.application_id = \
                        self.db_book_uuid_cache[book.uuid].application_id
                    continue
                # No UUID exact match. Try metadata matching.
                book_title = clean_string(book.title)
                d = self.db_book_title_cache.get(book_title, None)
                if d is not None:
                    # At this point we know that the title matches. The book
                    # will match if any of the db_id, author, or author_sort
                    # also match.
                    if getattr(book, 'application_id', None) in d['db_ids']:
                        book.in_library = True
                        # app_id already matches a db_id. No need to set it.
                        if update_metadata:
                            book.smart_update(d['db_ids'][book.application_id],
                                              replace_metadata=True)
                        continue
                    # Sonys know their db_id independent of the application_id
                    # in the metadata cache. Check that as well.
                    if getattr(book, 'db_id', None) in d['db_ids']:
                        book.in_library = True
                        book.application_id = \
                                    d['db_ids'][book.db_id].application_id
                        if update_metadata:
                            book.smart_update(d['db_ids'][book.db_id],
                                              replace_metadata=True)
                        continue
                    # We now know that the application_id is not right. Set it
                    # to None to prevent book_on_device from accidentally
                    # matching on it. It will be set to a correct value below if
                    # the book is matched with one in the library
                    book.application_id = None
                    if book.authors:
                        # Compare against both author and author sort, because
                        # either can appear as the author
                        book_authors = clean_string(authors_to_string(book.authors))
                        if book_authors in d['authors']:
                            book.in_library = True
                            book.application_id = \
                                    d['authors'][book_authors].application_id
                            if update_metadata:
                                book.smart_update(d['authors'][book_authors],
                                                  replace_metadata=True)
                        elif book_authors in d['author_sort']:
                            book.in_library = True
                            book.application_id = \
                                d['author_sort'][book_authors].application_id
                            if update_metadata:
                                book.smart_update(d['author_sort'][book_authors],
                                                  replace_metadata=True)
                else:
                    # Book definitely not matched. Clear its application ID
                    book.application_id = None
                # Set author_sort if it isn't already
                asort = getattr(book, 'author_sort', None)
                if not asort and book.authors:
                    book.author_sort = self.library_view.model().db.\
                                author_sort_from_authors(book.authors)

        if update_metadata:
            if self.device_manager.is_device_connected:
                self.device_manager.sync_booklists(
                                    Dispatcher(self.metadata_synced), booklists)
<<<<<<< HEAD
=======
        return update_metadata
>>>>>>> 4645138a
    # }}}
<|MERGE_RESOLUTION|>--- conflicted
+++ resolved
@@ -1476,8 +1476,5 @@
             if self.device_manager.is_device_connected:
                 self.device_manager.sync_booklists(
                                     Dispatcher(self.metadata_synced), booklists)
-<<<<<<< HEAD
-=======
         return update_metadata
->>>>>>> 4645138a
     # }}}
