--- conflicted
+++ resolved
@@ -159,26 +159,11 @@
         self.action_box.clear()
         self.action_box.addItem('', '')
         col = self.current_col
-<<<<<<< HEAD
         if col:
             m = self.fm[col]
             dt = m['datatype']
             if dt in self.action_map:
                 actions = self.action_map[dt]
-=======
-        if not col:
-            self.init_value_box()
-            return
-        m = self.fm[col]
-        dt = m['datatype']
-        if dt in self.action_map:
-            actions = self.action_map[dt]
-        else:
-            if col == 'ondevice':
-                k = 'ondevice'
-            elif col == 'identifiers':
-                k = 'identifiers'
->>>>>>> 09bcc41c
             else:
                 if col == 'ondevice':
                     k = 'ondevice'
@@ -200,13 +185,10 @@
         self.value_box.setInputMask('')
         self.value_box.setValidator(None)
         col = self.current_col
-<<<<<<< HEAD
         if not col:
             return
         m = self.fm[col]
         dt = m['datatype']
-=======
->>>>>>> 09bcc41c
         action = self.current_action
         if not action:
             return
