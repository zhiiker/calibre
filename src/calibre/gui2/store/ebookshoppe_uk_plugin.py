# -*- coding: utf-8 -*-

from __future__ import (unicode_literals, division, absolute_import, print_function)

__license__ = 'GPL 3'
__copyright__ = '2011, John Schember <john@nachtimwald.com>'
__docformat__ = 'restructuredtext en'

import urllib2
from contextlib import closing

from lxml import html

from PyQt4.Qt import QUrl

from calibre import browser
from calibre.gui2 import open_url
from calibre.gui2.store import StorePlugin
from calibre.gui2.store.basic_config import BasicStoreConfig
from calibre.gui2.store.search_result import SearchResult
from calibre.gui2.store.web_store_dialog import WebStoreDialog

class EBookShoppeUKStore(BasicStoreConfig, StorePlugin):

    def open(self, parent=None, detail_item=None, external=False):
        url_details = 'http://www.awin1.com/cread.php?awinmid=1414&awinaffid=120917&clickref=&p={0}'
        url = 'http://www.awin1.com/awclick.php?mid=2666&id=120917'

        if external or self.config.get('open_external', False):
            if detail_item:
                url = url_details.format(detail_item)
            open_url(QUrl(url))
        else:
            detail_url = None
            if detail_item:
                detail_url = url_details.format(detail_item)
            d = WebStoreDialog(self.gui, url, parent, detail_url)
            d.setWindowTitle(self.name)
            d.set_tags(self.config.get('tags', ''))
            d.exec_()

    def search(self, query, max_results=10, timeout=60):
        url = 'http://www.ebookshoppe.com/search.php?search_query=' + urllib2.quote(query)
        br = browser()

        counter = max_results
        with closing(br.open(url, timeout=timeout)) as f:
            doc = html.fromstring(f.read())
            for data in doc.xpath('//ul[@class="ProductList"]/li'):
                if counter <= 0:
                    break

                id = ''.join(data.xpath('./div[@class="ProductDetails"]/'
                                        'strong/a/@href')).strip()
                if not id:
                    continue
                cover_url = ''.join(data.xpath('./div[@class="ProductImage"]/a/img/@src'))
                title = ''.join(data.xpath('./div[@class="ProductDetails"]/strong/a/text()'))
                price = ''.join(data.xpath('./div[@class="ProductPriceRating"]/em/text()'))
                counter -= 1

                s = SearchResult()
                s.cover_url = cover_url
                s.title = title.strip()
                s.price = price
                s.drm = SearchResult.DRM_UNLOCKED
                s.detail_item = id
<<<<<<< HEAD
                
                self.my_get_details(s, timeout)
                if not s.author:
                    continue

                yield s

    def my_get_details(self, search_result, timeout):
=======
                self.get_author_and_formats(s, timeout)

                yield s

    def get_author_and_formats(self, search_result, timeout):
>>>>>>> 3a93e456
        br = browser()
        with closing(br.open(search_result.detail_item, timeout=timeout)) as nf:
            idata = html.fromstring(nf.read())
            author = ''.join(idata.xpath('//div[@id="ProductOtherDetails"]/dl/dd[1]/text()'))
            if author:
                search_result.author = author
            formats = idata.xpath('//dl[@class="ProductAddToCart"]/dd/'
                                  'ul[@class="ProductOptionList"]/li/label/text()')
            if formats:
                search_result.formats = ', '.join(formats)
            search_result.drm = SearchResult.DRM_UNKNOWN
        return True<|MERGE_RESOLUTION|>--- conflicted
+++ resolved
@@ -65,22 +65,14 @@
                 s.price = price
                 s.drm = SearchResult.DRM_UNLOCKED
                 s.detail_item = id
-<<<<<<< HEAD
-                
-                self.my_get_details(s, timeout)
+
+                self.get_author_and_formats(s, timeout)
                 if not s.author:
                     continue
 
                 yield s
 
-    def my_get_details(self, search_result, timeout):
-=======
-                self.get_author_and_formats(s, timeout)
-
-                yield s
-
     def get_author_and_formats(self, search_result, timeout):
->>>>>>> 3a93e456
         br = browser()
         with closing(br.open(search_result.detail_item, timeout=timeout)) as nf:
             idata = html.fromstring(nf.read())
