--- conflicted
+++ resolved
@@ -61,15 +61,6 @@
 
 def serialize_collection(mapping_of_recipe_classes):
     collection = E.recipe_collection()
-<<<<<<< HEAD
-    '''
-    for urn in sorted(mapping_of_recipe_classes.keys(), key = lambda key: mapping_of_recipe_classes[key].title):
-        recipe = serialize_recipe(urn, mapping_of_recipe_classes[urn])
-        collection.append(recipe)
-    '''
-    for urn, recipe_class in mapping_of_recipe_classes.items():
-        recipe = serialize_recipe(urn, recipe_class)
-=======
     '''for u, x in mapping_of_recipe_classes.items():
         print 11111, u, repr(x.title)
         if isinstance(x.title, str):
@@ -79,7 +70,6 @@
             key=lambda key: getattr(mapping_of_recipe_classes[key], 'title',
                 'zzz')):
         recipe = serialize_recipe(urn, mapping_of_recipe_classes[urn])
->>>>>>> 5296694f
         collection.append(recipe)
     collection.set('count', str(len(collection)))
     return etree.tostring(collection, encoding='utf-8', xml_declaration=True,
