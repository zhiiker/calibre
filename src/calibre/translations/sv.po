# Swedish translation for calibre
# Copyright (c) 2008 Rosetta Contributors and Canonical Ltd 2008
# This file is distributed under the same license as the calibre package.
# FIRST AUTHOR <EMAIL@ADDRESS>, 2008.
#
msgid ""
msgstr ""
"Project-Id-Version: calibre\n"
"Report-Msgid-Bugs-To: FULL NAME <EMAIL@ADDRESS>\n"
"POT-Creation-Date: 2010-01-16 20:54+0000\n"
"PO-Revision-Date: 2010-01-20 19:08+0000\n"
"Last-Translator: Merarom <Unknown>\n"
"Language-Team: Swedish <sv@li.org>\n"
"MIME-Version: 1.0\n"
"Content-Type: text/plain; charset=UTF-8\n"
"Content-Transfer-Encoding: 8bit\n"
"X-Launchpad-Export-Date: 2010-01-21 04:33+0000\n"
"X-Generator: Launchpad (build Unknown)\n"

#: /home/kovid/work/calibre/src/calibre/customize/__init__.py:42
msgid "Does absolutely nothing"
msgstr "Gör ingenting"

#: /home/kovid/work/calibre/src/calibre/customize/__init__.py:45
#: /home/kovid/work/calibre/src/calibre/devices/jetbook/driver.py:72
#: /home/kovid/work/calibre/src/calibre/devices/kindle/driver.py:54
#: /home/kovid/work/calibre/src/calibre/devices/nook/driver.py:70
#: /home/kovid/work/calibre/src/calibre/devices/nook/driver.py:71
#: /home/kovid/work/calibre/src/calibre/devices/prs500/books.py:267
#: /home/kovid/work/calibre/src/calibre/devices/prs505/books.py:58
#: /home/kovid/work/calibre/src/calibre/devices/prs505/books.py:199
#: /home/kovid/work/calibre/src/calibre/devices/usbms/driver.py:205
#: /home/kovid/work/calibre/src/calibre/ebooks/comic/input.py:414
#: /home/kovid/work/calibre/src/calibre/ebooks/fb2/input.py:67
#: /home/kovid/work/calibre/src/calibre/ebooks/fb2/input.py:69
#: /home/kovid/work/calibre/src/calibre/ebooks/html/input.py:319
#: /home/kovid/work/calibre/src/calibre/ebooks/html/input.py:322
#: /home/kovid/work/calibre/src/calibre/ebooks/lrf/html/convert_from.py:1894
#: /home/kovid/work/calibre/src/calibre/ebooks/lrf/html/convert_from.py:1896
#: /home/kovid/work/calibre/src/calibre/ebooks/lrf/output.py:24
#: /home/kovid/work/calibre/src/calibre/ebooks/metadata/__init__.py:225
#: /home/kovid/work/calibre/src/calibre/ebooks/metadata/__init__.py:256
#: /home/kovid/work/calibre/src/calibre/ebooks/metadata/__init__.py:259
#: /home/kovid/work/calibre/src/calibre/ebooks/metadata/__init__.py:359
#: /home/kovid/work/calibre/src/calibre/ebooks/metadata/ereader.py:35
#: /home/kovid/work/calibre/src/calibre/ebooks/metadata/ereader.py:60
#: /home/kovid/work/calibre/src/calibre/ebooks/metadata/fb2.py:46
#: /home/kovid/work/calibre/src/calibre/ebooks/metadata/meta.py:36
#: /home/kovid/work/calibre/src/calibre/ebooks/metadata/meta.py:62
#: /home/kovid/work/calibre/src/calibre/ebooks/metadata/meta.py:64
#: /home/kovid/work/calibre/src/calibre/ebooks/metadata/meta.py:104
#: /home/kovid/work/calibre/src/calibre/ebooks/metadata/meta.py:106
#: /home/kovid/work/calibre/src/calibre/ebooks/metadata/mobi.py:171
#: /home/kovid/work/calibre/src/calibre/ebooks/metadata/opf.py:329
#: /home/kovid/work/calibre/src/calibre/ebooks/metadata/opf.py:444
#: /home/kovid/work/calibre/src/calibre/ebooks/metadata/opf2.py:894
#: /home/kovid/work/calibre/src/calibre/ebooks/metadata/pdb.py:39
#: /home/kovid/work/calibre/src/calibre/ebooks/metadata/pdf.py:28
#: /home/kovid/work/calibre/src/calibre/ebooks/metadata/pml.py:22
#: /home/kovid/work/calibre/src/calibre/ebooks/metadata/pml.py:48
#: /home/kovid/work/calibre/src/calibre/ebooks/metadata/topaz.py:29
#: /home/kovid/work/calibre/src/calibre/ebooks/metadata/txt.py:14
#: /home/kovid/work/calibre/src/calibre/ebooks/mobi/reader.py:44
#: /home/kovid/work/calibre/src/calibre/ebooks/mobi/reader.py:70
#: /home/kovid/work/calibre/src/calibre/ebooks/mobi/reader.py:79
#: /home/kovid/work/calibre/src/calibre/ebooks/mobi/reader.py:121
#: /home/kovid/work/calibre/src/calibre/ebooks/mobi/reader.py:155
#: /home/kovid/work/calibre/src/calibre/ebooks/mobi/reader.py:597
#: /home/kovid/work/calibre/src/calibre/ebooks/mobi/reader.py:787
#: /home/kovid/work/calibre/src/calibre/ebooks/odt/input.py:49
#: /home/kovid/work/calibre/src/calibre/ebooks/odt/input.py:51
#: /home/kovid/work/calibre/src/calibre/ebooks/oeb/base.py:896
#: /home/kovid/work/calibre/src/calibre/ebooks/oeb/base.py:901
#: /home/kovid/work/calibre/src/calibre/ebooks/oeb/base.py:961
#: /home/kovid/work/calibre/src/calibre/ebooks/oeb/reader.py:137
#: /home/kovid/work/calibre/src/calibre/ebooks/oeb/reader.py:139
#: /home/kovid/work/calibre/src/calibre/ebooks/oeb/transforms/jacket.py:105
#: /home/kovid/work/calibre/src/calibre/ebooks/pdb/ereader/writer.py:171
#: /home/kovid/work/calibre/src/calibre/ebooks/pdb/ereader/writer.py:172
#: /home/kovid/work/calibre/src/calibre/ebooks/pdb/input.py:39
#: /home/kovid/work/calibre/src/calibre/ebooks/pdb/palmdoc/writer.py:29
#: /home/kovid/work/calibre/src/calibre/ebooks/pdb/ztxt/writer.py:27
#: /home/kovid/work/calibre/src/calibre/ebooks/pdf/manipulate/crop.py:82
#: /home/kovid/work/calibre/src/calibre/ebooks/pdf/manipulate/crop.py:83
#: /home/kovid/work/calibre/src/calibre/ebooks/pdf/manipulate/decrypt.py:73
#: /home/kovid/work/calibre/src/calibre/ebooks/pdf/manipulate/decrypt.py:74
#: /home/kovid/work/calibre/src/calibre/ebooks/pdf/manipulate/encrypt.py:63
#: /home/kovid/work/calibre/src/calibre/ebooks/pdf/manipulate/encrypt.py:64
#: /home/kovid/work/calibre/src/calibre/ebooks/pdf/manipulate/info.py:52
#: /home/kovid/work/calibre/src/calibre/ebooks/pdf/manipulate/merge.py:65
#: /home/kovid/work/calibre/src/calibre/ebooks/pdf/manipulate/merge.py:66
#: /home/kovid/work/calibre/src/calibre/ebooks/pdf/manipulate/reverse.py:63
#: /home/kovid/work/calibre/src/calibre/ebooks/pdf/manipulate/reverse.py:64
#: /home/kovid/work/calibre/src/calibre/ebooks/pdf/manipulate/rotate.py:62
#: /home/kovid/work/calibre/src/calibre/ebooks/pdf/manipulate/rotate.py:63
#: /home/kovid/work/calibre/src/calibre/ebooks/pdf/manipulate/split.py:81
#: /home/kovid/work/calibre/src/calibre/ebooks/pdf/manipulate/split.py:82
#: /home/kovid/work/calibre/src/calibre/ebooks/pdf/writer.py:28
#: /home/kovid/work/calibre/src/calibre/ebooks/pdf/writer.py:29
#: /home/kovid/work/calibre/src/calibre/ebooks/rtf/input.py:217
#: /home/kovid/work/calibre/src/calibre/ebooks/rtf/input.py:219
#: /home/kovid/work/calibre/src/calibre/gui2/__init__.py:272
#: /home/kovid/work/calibre/src/calibre/gui2/__init__.py:279
#: /home/kovid/work/calibre/src/calibre/gui2/add.py:121
#: /home/kovid/work/calibre/src/calibre/gui2/add.py:128
#: /home/kovid/work/calibre/src/calibre/gui2/convert/__init__.py:21
#: /home/kovid/work/calibre/src/calibre/gui2/convert/metadata.py:107
#: /home/kovid/work/calibre/src/calibre/gui2/convert/metadata.py:132
#: /home/kovid/work/calibre/src/calibre/gui2/convert/metadata.py:134
#: /home/kovid/work/calibre/src/calibre/gui2/device.py:551
#: /home/kovid/work/calibre/src/calibre/gui2/device.py:560
#: /home/kovid/work/calibre/src/calibre/gui2/device.py:839
#: /home/kovid/work/calibre/src/calibre/gui2/device.py:842
#: /home/kovid/work/calibre/src/calibre/gui2/dialogs/comicconf.py:48
#: /home/kovid/work/calibre/src/calibre/gui2/dialogs/fetch_metadata.py:109
#: /home/kovid/work/calibre/src/calibre/gui2/dialogs/fetch_metadata.py:143
#: /home/kovid/work/calibre/src/calibre/gui2/dialogs/metadata_single.py:454
#: /home/kovid/work/calibre/src/calibre/gui2/dialogs/scheduler.py:170
#: /home/kovid/work/calibre/src/calibre/gui2/library.py:402
#: /home/kovid/work/calibre/src/calibre/gui2/library.py:424
#: /home/kovid/work/calibre/src/calibre/gui2/library.py:919
#: /home/kovid/work/calibre/src/calibre/gui2/library.py:1045
#: /home/kovid/work/calibre/src/calibre/gui2/viewer/main.py:183
#: /home/kovid/work/calibre/src/calibre/library/cli.py:281
#: /home/kovid/work/calibre/src/calibre/library/database.py:913
#: /home/kovid/work/calibre/src/calibre/library/database2.py:703
#: /home/kovid/work/calibre/src/calibre/library/database2.py:715
#: /home/kovid/work/calibre/src/calibre/library/database2.py:1143
#: /home/kovid/work/calibre/src/calibre/library/database2.py:1180
#: /home/kovid/work/calibre/src/calibre/library/database2.py:1547
#: /home/kovid/work/calibre/src/calibre/library/database2.py:1549
#: /home/kovid/work/calibre/src/calibre/library/database2.py:1660
#: /home/kovid/work/calibre/src/calibre/library/server.py:645
#: /home/kovid/work/calibre/src/calibre/library/server.py:717
#: /home/kovid/work/calibre/src/calibre/library/server.py:764
#: /home/kovid/work/calibre/src/calibre/utils/localization.py:110
#: /home/kovid/work/calibre/src/calibre/utils/podofo/__init__.py:45
#: /home/kovid/work/calibre/src/calibre/utils/podofo/__init__.py:63
#: /home/kovid/work/calibre/src/calibre/utils/podofo/__init__.py:77
#: /home/kovid/work/calibre/src/calibre/web/feeds/recipes/collection.py:46
#: /home/kovid/work/calibre/src/calibre/web/feeds/recipes/collection.py:49
msgid "Unknown"
msgstr "Okänt"

#: /home/kovid/work/calibre/src/calibre/customize/__init__.py:63
msgid "Base"
msgstr "Bas"

#: /home/kovid/work/calibre/src/calibre/customize/__init__.py:149
msgid "File type"
msgstr "Filtyp"

#: /home/kovid/work/calibre/src/calibre/customize/__init__.py:183
msgid "Metadata reader"
msgstr "Metadata läsare"

#: /home/kovid/work/calibre/src/calibre/customize/__init__.py:214
msgid "Metadata writer"
msgstr "Metadata skrivare"

#: /home/kovid/work/calibre/src/calibre/customize/__init__.py:238
msgid "Catalog generator"
msgstr "Kataloggenerator"

#: /home/kovid/work/calibre/src/calibre/customize/builtins.py:14
msgid ""
"Follow all local links in an HTML file and create a ZIP file containing all "
"linked files. This plugin is run every time you add an HTML file to the "
"library."
msgstr ""
"Följ alla lokala länkar i en HTML-fil och skapa en ZIP-fil som innehåller "
"alla länkade filer. Denna insticksmodul körs varje gång du lägger till en "
"HTML-fil till biblioteket."

#: /home/kovid/work/calibre/src/calibre/customize/builtins.py:49
msgid ""
"Character encoding for the input HTML files. Common choices include: cp1252, "
"latin1, iso-8859-1 and utf-8."
msgstr ""
"Teckenkodning för HTML infiler . Gemensamma alternativ inkluderar: cp1252, "
"latin1, iso-8859-1 och UTF-8."

#: /home/kovid/work/calibre/src/calibre/customize/builtins.py:56
msgid ""
"Create a PMLZ archive containing the PML file and all images in the "
"directory pmlname_img or images. This plugin is run every time you add a PML "
"file to the library."
msgstr ""
"Skapa ett PMLZ arkiv som innehåller PML filen och alla bilder i katalogen "
"pmlname_img eller bilder. Denna insticksmodul körs varje gång du lägger till "
"en PML fil till biblioteket."

#: /home/kovid/work/calibre/src/calibre/customize/builtins.py:87
msgid "Extract cover from comic files"
msgstr "Extrahera omslag från serietidningsfiler"

#: /home/kovid/work/calibre/src/calibre/customize/builtins.py:108
#: /home/kovid/work/calibre/src/calibre/customize/builtins.py:120
#: /home/kovid/work/calibre/src/calibre/customize/builtins.py:130
#: /home/kovid/work/calibre/src/calibre/customize/builtins.py:140
#: /home/kovid/work/calibre/src/calibre/customize/builtins.py:151
#: /home/kovid/work/calibre/src/calibre/customize/builtins.py:161
#: /home/kovid/work/calibre/src/calibre/customize/builtins.py:171
#: /home/kovid/work/calibre/src/calibre/customize/builtins.py:181
#: /home/kovid/work/calibre/src/calibre/customize/builtins.py:191
#: /home/kovid/work/calibre/src/calibre/customize/builtins.py:201
#: /home/kovid/work/calibre/src/calibre/customize/builtins.py:212
#: /home/kovid/work/calibre/src/calibre/customize/builtins.py:223
#: /home/kovid/work/calibre/src/calibre/customize/builtins.py:235
#: /home/kovid/work/calibre/src/calibre/customize/builtins.py:256
#: /home/kovid/work/calibre/src/calibre/customize/builtins.py:267
#: /home/kovid/work/calibre/src/calibre/customize/builtins.py:277
#: /home/kovid/work/calibre/src/calibre/customize/builtins.py:287
msgid "Read metadata from %s files"
msgstr "Läs metadata från %s filer"

#: /home/kovid/work/calibre/src/calibre/customize/builtins.py:246
msgid "Read metadata from ebooks in RAR archives"
msgstr "Läs metadata från eböcker i RAR-arkiv"

#: /home/kovid/work/calibre/src/calibre/customize/builtins.py:298
msgid "Read metadata from ebooks in ZIP archives"
msgstr "Läs metadata från eböcker i ZIP-arkiv"

#: /home/kovid/work/calibre/src/calibre/customize/builtins.py:309
#: /home/kovid/work/calibre/src/calibre/customize/builtins.py:319
#: /home/kovid/work/calibre/src/calibre/customize/builtins.py:329
#: /home/kovid/work/calibre/src/calibre/customize/builtins.py:351
#: /home/kovid/work/calibre/src/calibre/customize/builtins.py:362
msgid "Set metadata in %s files"
msgstr "Ställ in metadata till %s filer"

#: /home/kovid/work/calibre/src/calibre/customize/builtins.py:340
msgid "Set metadata from %s files"
msgstr "Ställ in metadata från %s filer"

#: /home/kovid/work/calibre/src/calibre/customize/conversion.py:99
msgid "Conversion Input"
msgstr "Konverteringsindata"

#: /home/kovid/work/calibre/src/calibre/customize/conversion.py:122
msgid ""
"Specify the character encoding of the input document. If set this option "
"will override any encoding declared by the document itself. Particularly "
"useful for documents that do not declare an encoding or that have erroneous "
"encoding declarations."
msgstr ""
"Ange teckenkodning för den ingångsdokument. Om du anger detta alternativ "
"kommer att åsidosätta all kodning som angivits av själva dokumentet. "
"Särskilt användbart för dokument som inte anger en kodning eller som har "
"felaktig kodningsspecifikation."

#: /home/kovid/work/calibre/src/calibre/customize/conversion.py:225
msgid "Conversion Output"
msgstr "Konverteringsutdata"

#: /home/kovid/work/calibre/src/calibre/customize/conversion.py:239
msgid ""
"If specified, the output plugin will try to create output that is as human "
"readable as possible. May not have any effect for some output plugins."
msgstr ""
"Om detta anges, kommer insticksmodulen försöka skapa utskrifter som är så "
"läsbara som möjligt. Kanske inte har någon effekt för vissa insticksmodulers "
"utdata."

#: /home/kovid/work/calibre/src/calibre/customize/profiles.py:44
msgid "Input profile"
msgstr "Ingångsprofil"

#: /home/kovid/work/calibre/src/calibre/customize/profiles.py:48
msgid ""
"This profile tries to provide sane defaults and is useful if you know "
"nothing about the input document."
msgstr ""
"Här profilen försöker ge lämpliga grundinställningar och är användbar om du "
"vet ingenting om ingångsdokumentet."

#: /home/kovid/work/calibre/src/calibre/customize/profiles.py:56
#: /home/kovid/work/calibre/src/calibre/customize/profiles.py:235
msgid ""
"This profile is intended for the SONY PRS line. The 500/505/600/700 etc."
msgstr "Denna profil är avsett för Sony PRS linjen. Den 500/505/600/700 m.m."

#: /home/kovid/work/calibre/src/calibre/customize/profiles.py:68
msgid "This profile is intended for the SONY PRS 300."
msgstr "Denna profil är avsett för Sony PRS-300."

#: /home/kovid/work/calibre/src/calibre/customize/profiles.py:77
#: /home/kovid/work/calibre/src/calibre/customize/profiles.py:257
msgid "This profile is intended for the SONY PRS-900."
msgstr "Denna profil är avsett för Sony PRS-900."

#: /home/kovid/work/calibre/src/calibre/customize/profiles.py:85
#: /home/kovid/work/calibre/src/calibre/customize/profiles.py:287
msgid "This profile is intended for the Microsoft Reader."
msgstr "Denna profil är avsedd för Microsoft Reader."

#: /home/kovid/work/calibre/src/calibre/customize/profiles.py:96
#: /home/kovid/work/calibre/src/calibre/customize/profiles.py:298
msgid "This profile is intended for the Mobipocket books."
msgstr "Denna profil är avsedd för Mobipocket böcker."

#: /home/kovid/work/calibre/src/calibre/customize/profiles.py:109
#: /home/kovid/work/calibre/src/calibre/customize/profiles.py:311
msgid "This profile is intended for the Hanlin V3 and its clones."
msgstr "Denna profil är avsedd för Hanlin V3 dess varianter."

#: /home/kovid/work/calibre/src/calibre/customize/profiles.py:121
#: /home/kovid/work/calibre/src/calibre/customize/profiles.py:323
msgid "This profile is intended for the Hanlin V5 and its clones."
msgstr "Denna profil är avsedd för Hanlin V5 dess varianter."

#: /home/kovid/work/calibre/src/calibre/customize/profiles.py:131
#: /home/kovid/work/calibre/src/calibre/customize/profiles.py:331
msgid "This profile is intended for the Cybook G3."
msgstr "Denna profil är avsedd för Cybook G3."

#: /home/kovid/work/calibre/src/calibre/customize/profiles.py:144
#: /home/kovid/work/calibre/src/calibre/customize/profiles.py:344
msgid "This profile is intended for the Cybook Opus."
msgstr "Denna profil är avsedd för Cybook Opus."

#: /home/kovid/work/calibre/src/calibre/customize/profiles.py:156
#: /home/kovid/work/calibre/src/calibre/customize/profiles.py:355
msgid "This profile is intended for the Amazon Kindle."
msgstr "Denna profil är avsedd för Amazon Kindle."

#: /home/kovid/work/calibre/src/calibre/customize/profiles.py:168
#: /home/kovid/work/calibre/src/calibre/customize/profiles.py:388
msgid "This profile is intended for the Irex Illiad."
msgstr "Denna profil är avsedd för Irex Illiad."

#: /home/kovid/work/calibre/src/calibre/customize/profiles.py:180
#: /home/kovid/work/calibre/src/calibre/customize/profiles.py:401
msgid "This profile is intended for the IRex Digital Reader 1000."
msgstr "Denna profil är avsedd för IRex Digital Reader 1000."

#: /home/kovid/work/calibre/src/calibre/customize/profiles.py:194
#: /home/kovid/work/calibre/src/calibre/customize/profiles.py:415
msgid "This profile is intended for the B&N Nook."
msgstr "Denna profil är avsedd för B&N Nook."

#: /home/kovid/work/calibre/src/calibre/customize/profiles.py:213
msgid "Output profile"
msgstr "Profil för utdata."

#: /home/kovid/work/calibre/src/calibre/customize/profiles.py:217
msgid ""
"This profile tries to provide sane defaults and is useful if you want to "
"produce a document intended to be read at a computer or on a range of "
"devices."
msgstr ""
"Den här profilen försöker ge lämpliga grundinställningar och är användbar om "
"du vill skapa en handling avsedd att läsas på en dator eller på en rad olika "
"enheter."

#: /home/kovid/work/calibre/src/calibre/customize/profiles.py:248
msgid "This profile is intended for the SONY PRS-300."
msgstr "Denna profil är avsedd för SONY PRS-300."

#: /home/kovid/work/calibre/src/calibre/customize/profiles.py:266
msgid "This profile is intended for the 5-inch JetBook."
msgstr "Denna profil är avsedd för 5-tums JetBook."

#: /home/kovid/work/calibre/src/calibre/customize/profiles.py:275
msgid ""
"This profile is intended for the SONY PRS line. The 500/505/700 etc, in "
"landscape mode. Mainly useful for comics."
msgstr ""
"Denna profil är avsedd för Sony PRS linje. Den 500/505/700 m.m, i liggande "
"läge. Huvudsakligen användbart för serietidningar."

#: /home/kovid/work/calibre/src/calibre/customize/profiles.py:372
msgid "This profile is intended for the Amazon Kindle DX."
msgstr "Denna profil är avsedd för Amazon Kindle DX."

#: /home/kovid/work/calibre/src/calibre/customize/ui.py:31
msgid "Installed plugins"
msgstr "Installerade insticksmoduler"

#: /home/kovid/work/calibre/src/calibre/customize/ui.py:32
msgid "Mapping for filetype plugins"
msgstr "Koppling för instickmodulfiltyper"

#: /home/kovid/work/calibre/src/calibre/customize/ui.py:33
msgid "Local plugin customization"
msgstr "Lokal insticksmodulsanpassning"

#: /home/kovid/work/calibre/src/calibre/customize/ui.py:34
msgid "Disabled plugins"
msgstr "Inaktiverade insticksmoduler."

#: /home/kovid/work/calibre/src/calibre/customize/ui.py:77
msgid "No valid plugin found in "
msgstr "Ingen giltig insticksmodul funnen i "

#: /home/kovid/work/calibre/src/calibre/customize/ui.py:263
msgid "Initialization of plugin %s failed with traceback:"
msgstr "Initialisering av insticksmodul %s misslyckades med följande orsak:"

#: /home/kovid/work/calibre/src/calibre/customize/ui.py:418
msgid ""
"    %prog options\n"
"\n"
"    Customize calibre by loading external plugins.\n"
"    "
msgstr ""
"    %prog tillval\n"
"\n"
"    Anpassa calibre genom att ladda externa insticksmoduler.\n"
"    "

#: /home/kovid/work/calibre/src/calibre/customize/ui.py:424
msgid "Add a plugin by specifying the path to the zip file containing it."
msgstr ""
"Lägg till en insticksmodul genom att ange sökvägen till zip-filen som "
"innehåller denna."

#: /home/kovid/work/calibre/src/calibre/customize/ui.py:426
msgid "Remove a custom plugin by name. Has no effect on builtin plugins"
msgstr ""
"Bort en anpassad insticksmodul med avseende på namn. Har ingen effekt på "
"inbyggda insticksmoduler"

#: /home/kovid/work/calibre/src/calibre/customize/ui.py:428
msgid ""
"Customize plugin. Specify name of plugin and customization string separated "
"by a comma."
msgstr ""
"Anpassa insticksmodulen. Ange namn på insticksmodulen och anpassa strängen "
"åtskiljt av ett kommatecken."

#: /home/kovid/work/calibre/src/calibre/customize/ui.py:430
msgid "List all installed plugins"
msgstr "Lista alla installerade insticksmoduler"

#: /home/kovid/work/calibre/src/calibre/customize/ui.py:432
msgid "Enable the named plugin"
msgstr "Aktivera namngiven insticksmodul"

#: /home/kovid/work/calibre/src/calibre/customize/ui.py:434
msgid "Disable the named plugin"
msgstr "Avaktivera namngiven insticksmodul"

#: /home/kovid/work/calibre/src/calibre/devices/android/driver.py:13
msgid "Communicate with Android phones."
msgstr "Kommunicera med Android-telefoner."

#: /home/kovid/work/calibre/src/calibre/devices/android/driver.py:26
msgid ""
"Comma separated list of directories to send e-books to on the device. The "
"first one that exists will be used"
msgstr ""
"Kommaseparerad lista av kataloger för att skicka e-böcker till på enheten. "
"Den första som finns kommer att användas"

#: /home/kovid/work/calibre/src/calibre/devices/binatone/driver.py:17
msgid "Communicate with the Binatone Readme eBook reader."
msgstr "Kommunicera med Binatone Readme e-boksläsare."

#: /home/kovid/work/calibre/src/calibre/devices/blackberry/driver.py:12
msgid "Communicate with the Blackberry smart phone."
msgstr "Kommunicera med Blackberry smart phone."

#: /home/kovid/work/calibre/src/calibre/devices/blackberry/driver.py:13
#: /home/kovid/work/calibre/src/calibre/devices/nuut2/driver.py:18
#: /home/kovid/work/calibre/src/calibre/devices/prs500/driver.py:90
msgid "Kovid Goyal"
msgstr "Kovid Goyal"

#: /home/kovid/work/calibre/src/calibre/devices/cybook/driver.py:22
msgid "Communicate with the Cybook Gen 3 / Opus eBook reader."
msgstr "Kommunicera med Cybook Gen 3 / Opus eboksläsare."

#: /home/kovid/work/calibre/src/calibre/devices/eb600/driver.py:23
msgid "Communicate with the EB600 eBook reader."
msgstr "Kommunicera med Binatone Readme e-boksläsare."

#: /home/kovid/work/calibre/src/calibre/devices/eslick/driver.py:16
msgid "Communicate with the ESlick eBook reader."
msgstr "Kommunicera med ESlick e-boksläsare."

#: /home/kovid/work/calibre/src/calibre/devices/hanlin/driver.py:19
msgid "Communicate with Hanlin V3 eBook readers."
msgstr "Kommunicera med Hanlin V3 e-boksläsare."

#: /home/kovid/work/calibre/src/calibre/devices/hanlin/driver.py:95
msgid "Communicate with Hanlin V5 eBook readers."
msgstr "Kommunicera med Hanlin V5 e-boksläsare."

#: /home/kovid/work/calibre/src/calibre/devices/hanlin/driver.py:113
msgid "Communicate with the BOOX eBook reader."
msgstr "Kommunicera med BOOX e-boksläsare."

#: /home/kovid/work/calibre/src/calibre/devices/hanvon/driver.py:17
msgid "Communicate with the Hanvon N520 eBook reader."
msgstr "Kommunicera med Hanvon N520 e-boksläsare."

#: /home/kovid/work/calibre/src/calibre/devices/iliad/driver.py:16
msgid "Communicate with the IRex Iliad eBook reader."
msgstr "Kommunicera med IRex Iliad e-boksläsare."

#: /home/kovid/work/calibre/src/calibre/devices/iliad/driver.py:17
#: /home/kovid/work/calibre/src/calibre/devices/irexdr/driver.py:18
#: /home/kovid/work/calibre/src/calibre/devices/usbms/driver.py:30
msgid "John Schember"
msgstr "Copy text   \t John Schember"

#: /home/kovid/work/calibre/src/calibre/devices/interface.py:22
msgid "Device Interface"
msgstr "Enhetsgränssnitt"

#: /home/kovid/work/calibre/src/calibre/devices/irexdr/driver.py:16
msgid "Communicate with the IRex Digital Reader 1000 eBook reader."
msgstr "Kommunicera med IRex Digital Reader 1000 e-boksläsare."

#: /home/kovid/work/calibre/src/calibre/devices/iriver/driver.py:15
msgid "Communicate with the Iriver Story reader."
msgstr "Kommunicera med Iriver Story e-boksläsare."

#: /home/kovid/work/calibre/src/calibre/devices/jetbook/driver.py:20
msgid "Communicate with the JetBook eBook reader."
msgstr "Kommunicera med JetBook e-boksläsare."

#: /home/kovid/work/calibre/src/calibre/devices/kindle/driver.py:22
msgid "Communicate with the Kindle eBook reader."
msgstr "Kommunicera med Kindle e-boksläsare."

#: /home/kovid/work/calibre/src/calibre/devices/kindle/driver.py:67
msgid "Communicate with the Kindle 2 eBook reader."
msgstr "Kommunicera med Kindle 2 e-boksläsare."

#: /home/kovid/work/calibre/src/calibre/devices/kindle/driver.py:77
msgid "Communicate with the Kindle DX eBook reader."
msgstr "Kommunicera med Kindle DX e-boksläsare."

#: /home/kovid/work/calibre/src/calibre/devices/nokia/driver.py:17
msgid "Communicate with the Nokia 770 internet tablet."
msgstr "Kommunicera med Nokia 770 internet tablet."

#: /home/kovid/work/calibre/src/calibre/devices/nokia/driver.py:40
msgid "Communicate with the Nokia 810 internet tablet."
msgstr "Kommunicera med Nokia 810 internet tablet."

#: /home/kovid/work/calibre/src/calibre/devices/nook/driver.py:20
msgid "The Nook"
msgstr "Nook"

#: /home/kovid/work/calibre/src/calibre/devices/nook/driver.py:21
msgid "Communicate with the Nook eBook reader."
msgstr "Kommunicera med Nook e-boksläsare."

#: /home/kovid/work/calibre/src/calibre/devices/nuut2/driver.py:17
msgid "Communicate with the Nuut2 eBook reader."
msgstr "Kommunicera med Nuut2 e-boksläsare."

#: /home/kovid/work/calibre/src/calibre/devices/prs500/driver.py:89
msgid "Communicate with the Sony PRS-500 eBook reader."
msgstr "Kommunicera med Sony PRS-500 e-boksläsare."

#: /home/kovid/work/calibre/src/calibre/devices/prs505/books.py:150
#: /home/kovid/work/calibre/src/calibre/devices/prs505/driver.py:102
#: /home/kovid/work/calibre/src/calibre/devices/prs505/driver.py:105
#: /home/kovid/work/calibre/src/calibre/devices/prs505/driver.py:108
#: /home/kovid/work/calibre/src/calibre/devices/prs505/driver.py:119
#: /home/kovid/work/calibre/src/calibre/devices/usbms/driver.py:45
#: /home/kovid/work/calibre/src/calibre/devices/usbms/driver.py:48
#: /home/kovid/work/calibre/src/calibre/devices/usbms/driver.py:51
#: /home/kovid/work/calibre/src/calibre/devices/usbms/driver.py:71
#: /home/kovid/work/calibre/src/calibre/devices/usbms/driver.py:81
#: /home/kovid/work/calibre/src/calibre/devices/usbms/driver.py:90
msgid "Getting list of books on device..."
msgstr "Hämta lista över böcker på enheten..."

#: /home/kovid/work/calibre/src/calibre/devices/prs505/driver.py:26
msgid "Communicate with the Sony PRS-300/505/500 eBook reader."
msgstr "Kommunicera med Sony PRS-300/505/500 e-boksläsare."

#: /home/kovid/work/calibre/src/calibre/devices/prs505/driver.py:58
msgid ""
"Comma separated list of metadata fields to turn into collections on the "
"device. Possibilities include: "
msgstr ""
"Kommaseparerad lista av metadatafält att förvandlas till samlingar på "
"enheten. Möjligheter omfattar: "

#: /home/kovid/work/calibre/src/calibre/devices/prs505/driver.py:139
#: /home/kovid/work/calibre/src/calibre/devices/prs505/driver.py:141
#: /home/kovid/work/calibre/src/calibre/devices/usbms/driver.py:116
#: /home/kovid/work/calibre/src/calibre/devices/usbms/driver.py:118
msgid "Transferring books to device..."
msgstr "Överföra böcker till enheten..."

#: /home/kovid/work/calibre/src/calibre/devices/prs505/driver.py:174
#: /home/kovid/work/calibre/src/calibre/devices/prs505/driver.py:181
#: /home/kovid/work/calibre/src/calibre/devices/usbms/driver.py:145
#: /home/kovid/work/calibre/src/calibre/devices/usbms/driver.py:162
msgid "Removing books from device..."
msgstr "Tar bort böcker från enheten..."

#: /home/kovid/work/calibre/src/calibre/devices/prs505/driver.py:209
#: /home/kovid/work/calibre/src/calibre/devices/usbms/driver.py:177
msgid "Sending metadata to device..."
msgstr "Skickar metadata till enheten..."

#: /home/kovid/work/calibre/src/calibre/devices/prs505/driver.py:215
msgid "Communicate with the Sony PRS-600/700/900 eBook reader."
msgstr "Kommunicera med Sony PRS-600/700/900 e-boksläsare."

#: /home/kovid/work/calibre/src/calibre/devices/usbms/device.py:250
msgid "Unable to detect the %s disk drive. Try rebooting."
msgstr "Det går inte att upptäcka %s hårddisken. Prova omstart."

#: /home/kovid/work/calibre/src/calibre/devices/usbms/device.py:429
msgid "Unable to detect the %s mount point. Try rebooting."
msgstr "Det går inte att upptäcka %s monteringspunkten. Prova omstart."

#: /home/kovid/work/calibre/src/calibre/devices/usbms/device.py:484
msgid "Unable to detect the %s disk drive."
msgstr "Det går inte att upptäcka %s hårddisken."

#: /home/kovid/work/calibre/src/calibre/devices/usbms/device.py:577
msgid "Could not find mount helper: %s."
msgstr "Kunde inte hitta montera hjälpen: %s."

#: /home/kovid/work/calibre/src/calibre/devices/usbms/device.py:589
msgid ""
"Unable to detect the %s disk drive. Your  kernel is probably exporting a "
"deprecated version of SYSFS."
msgstr ""
"Det går inte att upptäcka %s hårddisken. Din kärna exporterar förmodligen en "
"ogiltig version av SYSFS."

#: /home/kovid/work/calibre/src/calibre/devices/usbms/device.py:597
msgid "Unable to mount main memory (Error code: %d)"
msgstr "Det går inte att montera primärminne (Felkod: %d)"

#: /home/kovid/work/calibre/src/calibre/devices/usbms/device.py:734
#: /home/kovid/work/calibre/src/calibre/devices/usbms/device.py:736
msgid "The reader has no storage card in this slot."
msgstr "Läsaren har inget minneskort i kortplatsen."

#: /home/kovid/work/calibre/src/calibre/devices/usbms/device.py:738
msgid "Selected slot: %s is not supported."
msgstr "Vald kortplats: %s stöds inte."

#: /home/kovid/work/calibre/src/calibre/devices/usbms/device.py:771
msgid "There is insufficient free space in main memory"
msgstr "Det finns tillräckligt med ledigt utrymme i primärminnet"

#: /home/kovid/work/calibre/src/calibre/devices/usbms/device.py:773
#: /home/kovid/work/calibre/src/calibre/devices/usbms/device.py:775
msgid "There is insufficient free space on the storage card"
msgstr "Det finns tillräckligt mycket ledigt utrymme på minneskortet"

#: /home/kovid/work/calibre/src/calibre/devices/usbms/device.py:792
#: /home/kovid/work/calibre/src/calibre/devices/usbms/device.py:815
#: /home/kovid/work/calibre/src/calibre/gui2/dialogs/scheduler.py:232
#: /home/kovid/work/calibre/src/calibre/gui2/tag_view.py:132
#: /home/kovid/work/calibre/src/calibre/library/database2.py:1068
#: /home/kovid/work/calibre/src/calibre/library/database2.py:1072
#: /home/kovid/work/calibre/src/calibre/library/database2.py:1447
msgid "News"
msgstr "Nyheter"

#: /home/kovid/work/calibre/src/calibre/devices/usbms/deviceconfig.py:12
msgid "Configure Device"
msgstr "Anpassa enheten"

#: /home/kovid/work/calibre/src/calibre/devices/usbms/deviceconfig.py:28
msgid "settings for device drivers"
msgstr "inställningar för drivrutiner"

#: /home/kovid/work/calibre/src/calibre/devices/usbms/deviceconfig.py:30
msgid "Ordered list of formats the device will accept"
msgstr "Ordnad lista av format enheten kommer att acceptera"

#: /home/kovid/work/calibre/src/calibre/devices/usbms/deviceconfig.py:32
msgid "Place files in sub directories if the device supports them"
msgstr "Placera filer i underkataloger om enheten stöder dem"

#: /home/kovid/work/calibre/src/calibre/devices/usbms/deviceconfig.py:34
#: /home/kovid/work/calibre/src/calibre/gui2/device_drivers/configwidget_ui.py:78
msgid "Read metadata from files on device"
msgstr "Läs metadata från filer på enheten"

#: /home/kovid/work/calibre/src/calibre/devices/usbms/deviceconfig.py:36
msgid "Template to control how books are saved"
msgstr "Mall för att kontrollera hur böcker sparas"

#: /home/kovid/work/calibre/src/calibre/devices/usbms/deviceconfig.py:39
#: /home/kovid/work/calibre/src/calibre/gui2/device_drivers/configwidget_ui.py:80
msgid "Extra customization"
msgstr "Extra anpassning"

#: /home/kovid/work/calibre/src/calibre/devices/usbms/driver.py:29
msgid "Communicate with an eBook reader."
msgstr "Kommunicera med en e-boksläsare."

#: /home/kovid/work/calibre/src/calibre/devices/usbms/driver.py:37
msgid "Get device information..."
msgstr "Hämta enhetsinformation..."

#: /home/kovid/work/calibre/src/calibre/devices/usbms/driver.py:133
#: /home/kovid/work/calibre/src/calibre/devices/usbms/driver.py:141
msgid "Adding books to device metadata listing..."
msgstr "Lägger till böcker till enhetens metadatslista..."

#: /home/kovid/work/calibre/src/calibre/devices/usbms/driver.py:166
#: /home/kovid/work/calibre/src/calibre/devices/usbms/driver.py:171
msgid "Removing books from device metadata listing..."
msgstr "Ta bort böcker från enhetens metadatslista..."

#: /home/kovid/work/calibre/src/calibre/ebooks/comic/input.py:200
msgid "Rendered %s"
msgstr "Framställer %s"

#: /home/kovid/work/calibre/src/calibre/ebooks/comic/input.py:203
msgid "Failed %s"
msgstr "Misslyckades %s"

#: /home/kovid/work/calibre/src/calibre/ebooks/comic/input.py:260
msgid ""
"Failed to process comic: \n"
"\n"
"%s"
msgstr ""
"Misslyckades med att bearbeta serietidning: \n"
"\n"
"%s"

#: /home/kovid/work/calibre/src/calibre/ebooks/comic/input.py:278
msgid ""
"Number of colors for grayscale image conversion. Default: %default. Values "
"of less than 256 may result in blurred text on your device if you are "
"creating your comics in EPUB format."
msgstr ""
"Antal färger för gråskalebildskonvertering. Grundinställning: %default. "
"Värden mindre än 256 kan orsaka suddig text på din enhet om du skapar dina "
"serier i Epub format."

#: /home/kovid/work/calibre/src/calibre/ebooks/comic/input.py:282
msgid ""
"Disable normalize (improve contrast) color range for pictures. Default: False"
msgstr ""
"Inaktivera normalisering (förbättre kontrast) färgskala för bilder. "
"Grundinställning: Falsk"

#: /home/kovid/work/calibre/src/calibre/ebooks/comic/input.py:285
msgid "Maintain picture aspect ratio. Default is to fill the screen."
msgstr "Behålla bildens format. Grundinställning är att fylla skärmen."

#: /home/kovid/work/calibre/src/calibre/ebooks/comic/input.py:287
msgid "Disable sharpening."
msgstr "Inaktivera skärpeförbättring."

#: /home/kovid/work/calibre/src/calibre/ebooks/comic/input.py:289
msgid ""
"Disable trimming of comic pages. For some comics, trimming might remove "
"content as well as borders."
msgstr ""
"Inaktivera beskärning av komiska sidor. För vissa serier, kan beskärning "
"klippa bort innehåll och ramar."

#: /home/kovid/work/calibre/src/calibre/ebooks/comic/input.py:292
msgid "Don't split landscape images into two portrait images"
msgstr "Dela inte landskap bilder i två porträttbilder"

#: /home/kovid/work/calibre/src/calibre/ebooks/comic/input.py:294
msgid ""
"Keep aspect ratio and scale image using screen height as image width for "
"viewing in landscape mode."
msgstr ""
"Behåll bildformat och skala bilden med skärmens höjd som bildens bredd för "
"visning i liggande format."

#: /home/kovid/work/calibre/src/calibre/ebooks/comic/input.py:297
msgid ""
"Used for right-to-left publications like manga. Causes landscape pages to be "
"split into portrait pages from right to left."
msgstr ""
"Används för höger-till-vänster publikationer som t.ex manga. Får "
"landskapssidor att delas upp i porträttssidorna från höger-till-vänster."

#: /home/kovid/work/calibre/src/calibre/ebooks/comic/input.py:301
msgid ""
"Enable Despeckle. Reduces speckle noise. May greatly increase processing "
"time."
msgstr ""
"Aktivera fläckborttagning. Minskar brusfläckar. Kan kraftigt  öka "
"bearbetningstiden."

#: /home/kovid/work/calibre/src/calibre/ebooks/comic/input.py:304
msgid ""
"Don't sort the files found in the comic alphabetically by name. Instead use "
"the order they were added to the comic."
msgstr ""
"Sortera inte filerna i serietidningar i bokstavsordning efter namn. Istället "
"använda den ordning de lades till serietidningar."

#: /home/kovid/work/calibre/src/calibre/ebooks/comic/input.py:308
msgid ""
"The format that images in the created ebook are converted to. You can "
"experiment to see which format gives you optimal size and look on your "
"device."
msgstr ""
"Det format som bilderna i den skapade e-bok konverteras till. Du kan "
"experimentera för att se vilket format som ger dig optimal storlek och "
"utseende på din enhet."

#: /home/kovid/work/calibre/src/calibre/ebooks/comic/input.py:312
msgid "Apply no processing to the image"
msgstr "Uför inte på någon bearbetning av bilden"

#: /home/kovid/work/calibre/src/calibre/ebooks/comic/input.py:438
#: /home/kovid/work/calibre/src/calibre/ebooks/comic/input.py:449
msgid "Page"
msgstr "Sida"

#: /home/kovid/work/calibre/src/calibre/ebooks/conversion/cli.py:19
msgid ""
"input_file output_file [options]\n"
"\n"
"Convert an ebook from one format to another.\n"
"\n"
"input_file is the input and output_file is the output. Both must be "
"specified as the first two arguments to the command.\n"
"\n"
"The output ebook format is guessed from the file extension of output_file. "
"output_file can also be of the special format .EXT where EXT is the output "
"file extension. In this case, the name of the output file is derived the "
"name of the input file. Note that the filenames must not start with a "
"hyphen. Finally, if output_file has no extension, then it is treated as a "
"directory and an \"open ebook\" (OEB) consisting of HTML files is written to "
"that directory. These files are the files that would normally have been "
"passed to the output plugin.\n"
"\n"
"After specifying the input and output file you can customize the conversion "
"by specifying various options. The available options depend on the input and "
"output file types. To get help on them specify the input and output file and "
"then use the -h option.\n"
"\n"
"For full documentation of the conversion system see\n"
msgstr ""

#: /home/kovid/work/calibre/src/calibre/ebooks/conversion/cli.py:97
msgid "INPUT OPTIONS"
msgstr "INDATA ALTERNATIV"

#: /home/kovid/work/calibre/src/calibre/ebooks/conversion/cli.py:98
msgid "Options to control the processing of the input %s file"
msgstr "Alternativ för att kontrollera bearbetningen av ingående %s fil"

#: /home/kovid/work/calibre/src/calibre/ebooks/conversion/cli.py:104
msgid "OUTPUT OPTIONS"
msgstr "UTDATA ALTERNATIV"

#: /home/kovid/work/calibre/src/calibre/ebooks/conversion/cli.py:105
msgid "Options to control the processing of the output %s"
msgstr "Alternativ för att kontrollera bearbetningen av utdata %s"

#: /home/kovid/work/calibre/src/calibre/ebooks/conversion/cli.py:119
msgid "Options to control the look and feel of the output"
msgstr "Alternativ för att styra utseendet av utdata"

#: /home/kovid/work/calibre/src/calibre/ebooks/conversion/cli.py:135
msgid "Control auto-detection of document structure."
msgstr "Kontroll automatisk detektering av dokumentets struktur."

#: /home/kovid/work/calibre/src/calibre/ebooks/conversion/cli.py:145
msgid ""
"Control the automatic generation of a Table of Contents. By default, if the "
"source file has a Table of Contents, it will be used in preference to the "
"automatically generated one."
msgstr ""
"Styr automatisk generering av en innehållsförteckning. Som standard, om "
"källfilen har en innehållsförteckning, kommer den att användas i stället för "
"att den automatiskt skapade en."

#: /home/kovid/work/calibre/src/calibre/ebooks/conversion/cli.py:155
msgid "Options to set metadata in the output"
msgstr "Alternativ för att ställa metadata i utdata"

#: /home/kovid/work/calibre/src/calibre/ebooks/conversion/cli.py:158
msgid "Options to help with debugging the conversion"
msgstr "Alternativ för att hjälpa till med felsöka omvandling"

#: /home/kovid/work/calibre/src/calibre/ebooks/conversion/cli.py:183
msgid "List builtin recipes"
msgstr "Lista inbyggda recept"

#: /home/kovid/work/calibre/src/calibre/ebooks/conversion/cli.py:252
msgid "Output saved to"
msgstr "Utdata sparas till"

#: /home/kovid/work/calibre/src/calibre/ebooks/conversion/plumber.py:92
msgid "Level of verbosity. Specify multiple times for greater verbosity."
msgstr "Grad av ordrikedom. Ange flera gånger större ordrikedom."

#: /home/kovid/work/calibre/src/calibre/ebooks/conversion/plumber.py:99
msgid ""
"Save the output from different stages of the conversion pipeline to the "
"specified directory. Useful if you are unsure at which stage of the "
"conversion process a bug is occurring."
msgstr ""
"Spara utdata från olika stadier av omvandlingssekvensen till den angivna "
"katalogen. Användbart om du är osäker på vilket stadium i "
"omvandlingsprocessen en bugg uppträder."

#: /home/kovid/work/calibre/src/calibre/ebooks/conversion/plumber.py:108
msgid ""
"Specify the input profile. The input profile gives the conversion system "
"information on how to interpret various information in the input document. "
"For example resolution dependent lengths (i.e. lengths in pixels). Choices "
"are:"
msgstr ""
"Ange ingångsprofilen. Ingångsprofilen ger information till "
"omvandlingssystemet om hur man ska tolka olika information i indata av "
"dokumentet. Till exempel upplösning beroende längder (dvs. längder i "
"pixlar). Alternativen är:"

#: /home/kovid/work/calibre/src/calibre/ebooks/conversion/plumber.py:119
msgid ""
"Specify the output profile. The output profile tells the conversion system "
"how to optimize the created document for the specified device. In some "
"cases, an output profile is required to produce documents that will work on "
"a device. For example EPUB on the SONY reader. Choices are:"
msgstr ""
"Specificera utdataprofilen. Utdataprofilen anger hur omvandlingssystemet "
"optimerar skapade dokument för angiven enhet. I vissa fall behövs en "
"dataprofil för att producera dokument som kommer att fungera på en enhet. "
"Exempel EPUB på SONY Reader. Alternativen är:"

#: /home/kovid/work/calibre/src/calibre/ebooks/conversion/plumber.py:130
msgid ""
"The base font size in pts. All font sizes in the produced book will be "
"rescaled based on this size. By choosing a larger size you can make the "
"fonts in the output bigger and vice versa. By default, the base font size is "
"chosen based on the output profile you chose."
msgstr ""
"Basstorleken i pts. Alla teckenstorlekar i den producerade boken kommer att "
"skalas om på grundval av denna storlek. Genom att välja en större storlek du "
"kan göra teckensnitten i dokumentet större och vice versa. Som standard är "
"den basstorleken väljas baserat på utdataprofil du valt."

#: /home/kovid/work/calibre/src/calibre/ebooks/conversion/plumber.py:140
msgid ""
"Mapping from CSS font names to font sizes in pts. An example setting is "
"12,12,14,16,18,20,22,24. These are the mappings for the sizes xx-small to xx-"
"large, with the final size being for huge fonts. The font rescaling "
"algorithm uses these sizes to intelligently rescale fonts. The default is to "
"use a mapping based on the output profile you chose."
msgstr ""
"Omvandling från CSS teckensnittsnamn till teckenstorlekar i pts. Exempel "
"inställningen är 12,12,14,16,18,20,22,24. Dessa är de omvandlingar av "
"storlekarna XX-små till xx-stora, med den slutliga storlek är för stort "
"teckensnitt. Teckensnittsomskalningsalgoritmen  använder dessa storlekar att "
"på intelligentsätt omskala teckensnitt. Standard är att använda en "
"omvandling baserad på utdataprofilen du valt."

#: /home/kovid/work/calibre/src/calibre/ebooks/conversion/plumber.py:152
msgid "Disable all rescaling of font sizes."
msgstr "Inaktivera alla omskalningar av teckenstorlekar."

#: /home/kovid/work/calibre/src/calibre/ebooks/conversion/plumber.py:159
msgid ""
"The line height in pts. Controls spacing between consecutive lines of text. "
"By default no line height manipulation is performed."
msgstr ""
"Radavståndet i pts. Kontrollerar avståndet mellan två rader med text. Som "
"standard utförs inga radavståndsmanipulationer."

#: /home/kovid/work/calibre/src/calibre/ebooks/conversion/plumber.py:167
msgid ""
"Some badly designed documents use tables to control the layout of text on "
"the page. When converted these documents often have text that runs off the "
"page and other artifacts. This option will extract the content from the "
"tables and present it in a linear fashion."
msgstr ""
"Några dåligt utformade dokument använder tabeller för att styra utformningen "
"av texten på sidan. När dessa handlingar omvandlades finns ofta text som går "
"utanför sidan och andra artefakter. Detta alternativ kommer att extrahera "
"innehållet från tabeller och presentera den på ett linjärt sätt."

#: /home/kovid/work/calibre/src/calibre/ebooks/conversion/plumber.py:177
msgid ""
"XPath expression that specifies all tags that should be added to the Table "
"of Contents at level one. If this is specified, it takes precedence over "
"other forms of auto-detection."
msgstr ""
"XPath-uttryck som anger alla taggar som bör läggas till "
"innehållsförteckningen på nivå ett. Om detta anges, får det företräde över "
"andra former av automatisk upptäckt."

#: /home/kovid/work/calibre/src/calibre/ebooks/conversion/plumber.py:186
msgid ""
"XPath expression that specifies all tags that should be added to the Table "
"of Contents at level two. Each entry is added under the previous level one "
"entry."
msgstr ""
"XPath-uttryck som anger alla taggar som bör läggas till "
"innehållsförteckningen på nivå två. Varje post läggs till under den tidigare "
"nivån."

#: /home/kovid/work/calibre/src/calibre/ebooks/conversion/plumber.py:194
msgid ""
"XPath expression that specifies all tags that should be added to the Table "
"of Contents at level three. Each entry is added under the previous level two "
"entry."
msgstr ""
"XPath-uttryck som anger alla taggar som bör läggas till "
"innehållsförteckningen på nivå tre. Varje post skall läggas till under "
"tidigare nivå två."

#: /home/kovid/work/calibre/src/calibre/ebooks/conversion/plumber.py:202
msgid ""
"Normally, if the source file already has a Table of Contents, it is used in "
"preference to the auto-generated one. With this option, the auto-generated "
"one is always used."
msgstr ""
"Normalt, om källfilen redan har en innehållsförteckning, används det i "
"stället för den automatiskt skapade. Med det här alternativet används alltid "
"den automatiskt skapade."

#: /home/kovid/work/calibre/src/calibre/ebooks/conversion/plumber.py:210
msgid "Don't add auto-detected chapters to the Table of Contents."
msgstr "Lägg inte automatiskt upptäckta kapitel till innehållsförteckningen."

#: /home/kovid/work/calibre/src/calibre/ebooks/conversion/plumber.py:217
msgid ""
"If fewer than this number of chapters is detected, then links are added to "
"the Table of Contents. Default: %default"
msgstr ""
"Om färre än detta antal kapitel upptäcks, så läggs länkar till "
"innehållsförteckningen. Default: %default"

#: /home/kovid/work/calibre/src/calibre/ebooks/conversion/plumber.py:224
msgid ""
"Maximum number of links to insert into the TOC. Set to 0 to disable. Default "
"is: %default. Links are only added to the TOC if less than the threshold "
"number of chapters were detected."
msgstr ""
"Maximalt antal länkar för att infoga i innehållsförteckningen. Satt till 0 "
"för att avaktivera. Grundinställning är: %default. Länkarna läggs endast  "
"till innehållsförteckningen om mindre än tröskelvärdet antal kapitel "
"upptäckts."

#: /home/kovid/work/calibre/src/calibre/ebooks/conversion/plumber.py:232
msgid ""
"Remove entries from the Table of Contents whose titles match the specified "
"regular expression. Matching entries and all their children are removed."
msgstr ""
"Ta bort poster från innehållsförteckningen vilkas titlar passar med det "
"angivna reguljära uttrycket. Matchande poster och alla deras barn tas bort."

#: /home/kovid/work/calibre/src/calibre/ebooks/conversion/plumber.py:243
msgid ""
"An XPath expression to detect chapter titles. The default is to consider "
"<h1> or <h2> tags that contain the words \"chapter\",\"book\",\"section\" or "
"\"part\" as chapter titles as well as any tags that have class=\"chapter\". "
"The expression used must evaluate to a list of elements. To disable chapter "
"detection, use the expression \"/\". See the XPath Tutorial in the calibre "
"User Manual for further help on using this feature."
msgstr ""
"Ett XPath-uttryck för att upptäcka kapiteltitlar. Grundinställningen är att "
"betrakta <h1> eller <h2> taggar som innehåller orden \"kapitel\", \"bok\", "
"\"avsnitt\" eller \"del\" i kapiteltitlar samt alla taggar som har class = "
"\"kapitel\". Uttrycket används för att utvärdera en lista av element. För "
"att inaktivera kapitelupptäckt, använd uttrycket \"/\". Se XPath "
"beskrivningen i calibre's användarhandbok för ytterligare hjälp om hur du "
"använder den här funktionen."

#: /home/kovid/work/calibre/src/calibre/ebooks/conversion/plumber.py:257
msgid ""
"Specify how to mark detected chapters. A value of \"pagebreak\" will insert "
"page breaks before chapters. A value of \"rule\" will insert a line before "
"chapters. A value of \"none\" will disable chapter marking and a value of "
"\"both\" will use both page breaks and lines to mark chapters."
msgstr ""
"Anger hur du markerar upptäckta kapitel. Värdet \"sidbrytning\" kommer att "
"infoga sidbrytningar innan kapitel. Värdet \"regeln\" kommer att infoga en "
"rad tidigare kapitlen. Med värdet \"inga\" kommer att stänga kapitel "
"märkning och ett värde på \"båda\" kommer att använda både sidbrytningar och "
"linjer för att markera kapitel."

#: /home/kovid/work/calibre/src/calibre/ebooks/conversion/plumber.py:267
msgid ""
"Either the path to a CSS stylesheet or raw CSS. This CSS will be appended to "
"the style rules from the source file, so it can be used to override those "
"rules."
msgstr ""
"Antingen sökvägen till en CSS-stilmall eller rå CSS. Detta CSS kommer att "
"läggas till stilreglerna från källfilen, så de kan användas för att "
"åsidosätta dessa bestämmelser."

#: /home/kovid/work/calibre/src/calibre/ebooks/conversion/plumber.py:276
msgid ""
"An XPath expression. Page breaks are inserted before the specified elements."
msgstr "Ett XPath-uttryck. Sidbrytningar införs före specificerade delar."

#: /home/kovid/work/calibre/src/calibre/ebooks/conversion/plumber.py:282
msgid ""
"Set the top margin in pts. Default is %default. Note: 72 pts equals 1 inch"
msgstr ""
"Ställ in den övre marginalen i poäng. Grundinställning är %default. Anm: 72 "
"pts motsvarar 1 tum"

#: /home/kovid/work/calibre/src/calibre/ebooks/conversion/plumber.py:287
msgid ""
"Set the bottom margin in pts. Default is %default. Note: 72 pts equals 1 inch"
msgstr ""
"Ställ nedre marginalen i poäng. Grundinställning är %default. Anm: 72 pts "
"motsvarar 1 tum"

#: /home/kovid/work/calibre/src/calibre/ebooks/conversion/plumber.py:292
msgid ""
"Set the left margin in pts. Default is %default. Note: 72 pts equals 1 inch"
msgstr ""
"Ställ in vänstermarginalen i pts. Grundinställningen är %default. Anm: 72 "
"pts motsvarar 1 tum"

#: /home/kovid/work/calibre/src/calibre/ebooks/conversion/plumber.py:297
msgid ""
"Set the right margin in pts. Default is %default. Note: 72 pts equals 1 inch"
msgstr ""
"Ställ högermarginalen i pts. Grundinställningen är %default. Anm: 72 pts "
"motsvarar 1 tum"

#: /home/kovid/work/calibre/src/calibre/ebooks/conversion/plumber.py:302
msgid ""
"Do not force text to be justified in output. Whether text is actually "
"displayed justified or not depends on whether the ebook format and reading "
"device support justification."
msgstr ""
"Tvingar inte texten att justeras i utdata. Om texten är faktiskt visas "
"justerad eller ej beror på om e-boksformatet och läsenhetet stöder justering."

#: /home/kovid/work/calibre/src/calibre/ebooks/conversion/plumber.py:309
msgid ""
"Remove spacing between paragraphs. Also sets an indent on paragraphs of "
"1.5em. Spacing removal will not work if the source file does not use "
"paragraphs (<p> or <div> tags)."
msgstr ""
"Tar bort mellanslag mellan stycken. Fastställer också ett indrag på stycket "
"på 1.5em. Mellanslagsbortagning fungerar inte om källfilen inte använder "
"stycken (<p> eller <div> taggar)."

#: /home/kovid/work/calibre/src/calibre/ebooks/conversion/plumber.py:316
msgid ""
"When calibre removes inter paragraph spacing, it automatically sets a "
"paragraph indent, to ensure that paragraphs can be easily distinguished. "
"This option controls the width of that indent."
msgstr ""
"När calibre tar bort mellanstyckesavstånd ställer det automatiskt ett "
"styckesindrag, för att säkerställa att stycken lätt kan urskiljas. Det här "
"alternativet styr bredden på nämnda indentering."

#: /home/kovid/work/calibre/src/calibre/ebooks/conversion/plumber.py:323
msgid ""
"Use the cover detected from the source file in preference to the specified "
"cover."
msgstr "Använd omslag från källfilen i stället för det angivna omslaget."

#: /home/kovid/work/calibre/src/calibre/ebooks/conversion/plumber.py:329
msgid ""
"Insert a blank line between paragraphs. Will not work if the source file "
"does not use paragraphs (<p> or <div> tags)."
msgstr ""
"Infoga en tom rad mellan stycken. Fungerar inte om källfilen inte använder "
"punkt (<p> eller <div> taggar)."

#: /home/kovid/work/calibre/src/calibre/ebooks/conversion/plumber.py:336
msgid ""
"Remove the first image from the input ebook. Useful if the first image in "
"the source file is a cover and you are specifying an external cover."
msgstr ""
"Ta bort den första bilden från e-boksindata. Användbart om den första bilden "
"i källfilen är ett omslag och du anger en externt omslag."

#: /home/kovid/work/calibre/src/calibre/ebooks/conversion/plumber.py:344
msgid ""
"Insert the book metadata at the start of the book. This is useful if your "
"ebook reader does not support displaying/searching metadata directly."
msgstr ""
"Infoga bokens metadata i början av boken. Detta är användbart om du e-"
"boksläsare inte stöder visning / sökning metadata direkt."

#: /home/kovid/work/calibre/src/calibre/ebooks/conversion/plumber.py:352
msgid ""
"Attempt to detect and correct hard line breaks and other problems in the "
"source file. This may make things worse, so use with care."
msgstr ""
"Försök att upptäcka och rätta hårda radbrytningar och andra problem i "
"källfilen. Detta kan göra saken värre, så använd detta med försiktighet."

#: /home/kovid/work/calibre/src/calibre/ebooks/conversion/plumber.py:360
msgid "Use a regular expression to try and remove the header."
msgstr "Använd ett reguljärt uttryck för att försöka ta bort sidhuvudet."

#: /home/kovid/work/calibre/src/calibre/ebooks/conversion/plumber.py:367
msgid "The regular expression to use to remove the header."
msgstr "Det reguljära uttrycket att användas för att ta bort rubriken."

#: /home/kovid/work/calibre/src/calibre/ebooks/conversion/plumber.py:373
msgid "Use a regular expression to try and remove the footer."
msgstr "Använd ett reguljärt uttryck för att försöka ta bort sidfoten."

#: /home/kovid/work/calibre/src/calibre/ebooks/conversion/plumber.py:380
msgid "The regular expression to use to remove the footer."
msgstr "Det reguljära uttrycket att användas för att ta bort sidfoten."

#: /home/kovid/work/calibre/src/calibre/ebooks/conversion/plumber.py:387
msgid ""
"Read metadata from the specified OPF file. Metadata read from this file will "
"override any metadata in the source file."
msgstr ""
"Läs metadata från den angivna OPF filen. Metadata läst från filen kommer att "
"åsidosätta alla metadata i källfilen."

#: /home/kovid/work/calibre/src/calibre/ebooks/conversion/plumber.py:394
msgid ""
"Transliterate unicode characters to an ASCII representation. Use with care "
"because this will replace unicode characters with ASCII. For instance it "
"will replace \"%s\" with \"Mikhail Gorbachiov\". Also, note that in cases "
"where there are multiple representations of a character (characters shared "
"by Chinese and Japanese for instance) the representation used by the largest "
"number of people will be used (Chinese in the previous example)."
msgstr ""
"Transkribera Unicode-tecken till en ASCII-representation. Används med "
"försiktighet, eftersom detta kommer att ersätta Unicode-tecken med ASCII. "
"Till exempel kommer det att ersätta \"%s\" med \"Mikhail Gorbachiov\". Tänk "
"också på att i de fall där det finns flera representationer av ett tecken "
"(tecken som delas av kinesiska och japanska exempelvis) representation som "
"används av flest människor kommer att användas (kinesiska i föregående "
"exempel)."

#: /home/kovid/work/calibre/src/calibre/ebooks/conversion/plumber.py:409
#: /home/kovid/work/calibre/src/calibre/ebooks/metadata/cli.py:37
msgid "Set the title."
msgstr "Ange titeln."

#: /home/kovid/work/calibre/src/calibre/ebooks/conversion/plumber.py:413
msgid "Set the authors. Multiple authors should be separated by ampersands."
msgstr "Ange författarna. Flera författare ska avgränsas med et-tecken."

#: /home/kovid/work/calibre/src/calibre/ebooks/conversion/plumber.py:418
msgid "The version of the title to be used for sorting. "
msgstr "Versionen av titeln som ska användas för sortering. "

#: /home/kovid/work/calibre/src/calibre/ebooks/conversion/plumber.py:422
msgid "String to be used when sorting by author. "
msgstr "Sträng som ska användas vid sortering av författaren. "

#: /home/kovid/work/calibre/src/calibre/ebooks/conversion/plumber.py:426
#: /home/kovid/work/calibre/src/calibre/ebooks/metadata/cli.py:51
msgid "Set the cover to the specified file."
msgstr "Ange omslag till den angivna filen."

#: /home/kovid/work/calibre/src/calibre/ebooks/conversion/plumber.py:430
#: /home/kovid/work/calibre/src/calibre/ebooks/metadata/cli.py:53
msgid "Set the ebook description."
msgstr "Ange e-boksbeskrivning."

#: /home/kovid/work/calibre/src/calibre/ebooks/conversion/plumber.py:434
#: /home/kovid/work/calibre/src/calibre/ebooks/metadata/cli.py:55
msgid "Set the ebook publisher."
msgstr "Ange e-boksutgivare."

#: /home/kovid/work/calibre/src/calibre/ebooks/conversion/plumber.py:438
#: /home/kovid/work/calibre/src/calibre/ebooks/metadata/cli.py:59
msgid "Set the series this ebook belongs to."
msgstr "Ange serien denna e-bok tillhör."

#: /home/kovid/work/calibre/src/calibre/ebooks/conversion/plumber.py:442
#: /home/kovid/work/calibre/src/calibre/ebooks/metadata/cli.py:61
msgid "Set the index of the book in this series."
msgstr "Ange index för boken i denna serie."

#: /home/kovid/work/calibre/src/calibre/ebooks/conversion/plumber.py:446
#: /home/kovid/work/calibre/src/calibre/ebooks/metadata/cli.py:63
msgid "Set the rating. Should be a number between 1 and 5."
msgstr "Ange betyg. Ska vara ett nummer mellan 1 och 5."

#: /home/kovid/work/calibre/src/calibre/ebooks/conversion/plumber.py:450
#: /home/kovid/work/calibre/src/calibre/ebooks/metadata/cli.py:65
msgid "Set the ISBN of the book."
msgstr "Ange ISBN för boken."

#: /home/kovid/work/calibre/src/calibre/ebooks/conversion/plumber.py:454
#: /home/kovid/work/calibre/src/calibre/ebooks/metadata/cli.py:67
msgid "Set the tags for the book. Should be a comma separated list."
msgstr "Ange taggar för boken. Bör vara en kommaseparerad lista."

#: /home/kovid/work/calibre/src/calibre/ebooks/conversion/plumber.py:458
#: /home/kovid/work/calibre/src/calibre/ebooks/metadata/cli.py:69
msgid "Set the book producer."
msgstr "Ange bokproducenten."

#: /home/kovid/work/calibre/src/calibre/ebooks/conversion/plumber.py:462
#: /home/kovid/work/calibre/src/calibre/ebooks/metadata/cli.py:71
msgid "Set the language."
msgstr "Ange språket."

#: /home/kovid/work/calibre/src/calibre/ebooks/conversion/plumber.py:562
msgid "Could not find an ebook inside the archive"
msgstr "Kunde inte hitta en e-bok inuti arkivet"

#: /home/kovid/work/calibre/src/calibre/ebooks/conversion/plumber.py:620
msgid "Values of series index and rating must be numbers. Ignoring"
msgstr "Värden av serie index och omdömen måste vara siffror. Förbiser"

#: /home/kovid/work/calibre/src/calibre/ebooks/conversion/plumber.py:740
msgid "Converting input to HTML..."
msgstr "Konvertera indata till HTML..."

#: /home/kovid/work/calibre/src/calibre/ebooks/conversion/plumber.py:763
msgid "Running transforms on ebook..."
msgstr "Utför omformning av e-bok..."

#: /home/kovid/work/calibre/src/calibre/ebooks/conversion/plumber.py:850
msgid "Creating"
msgstr "Skapar"

#: /home/kovid/work/calibre/src/calibre/ebooks/epub/output.py:57
msgid ""
"Extract the contents of the generated EPUB file to the specified directory. "
"The contents of the directory are first deleted, so be careful."
msgstr ""
"Extrahera innehållet i den genererade EPUB filen till den angivna katalogen. "
"Innehållet i katalogen tas först bort, så var försiktig."

#: /home/kovid/work/calibre/src/calibre/ebooks/epub/output.py:63
msgid ""
"Turn off splitting at page breaks. Normally, input files are automatically "
"split at every page break into two files. This gives an output ebook that "
"can be parsed faster and with less resources. However, splitting is slow and "
"if your source file contains a very large number of page breaks, you should "
"turn off splitting on page breaks."
msgstr ""
"Inaktivera delning vid sidbrytningar. Normalt delas indatafilen automatiskt "
"upp sibrytning i två filer. Detta ger eboksutdata som kan tolkas snabbare "
"och med mindre resurser. Men delningen är långsam och om din källfilen "
"innehåller ett mycket stort antal sidbrytningar, bör du stänga av uppdelning "
"på sidbrytningar."

#: /home/kovid/work/calibre/src/calibre/ebooks/epub/output.py:74
msgid ""
"Split all HTML files larger than this size (in KB). This is necessary as "
"most EPUB readers cannot handle large file sizes. The default of %defaultKB "
"is the size required for Adobe Digital Editions."
msgstr ""
"Dela alla HTML-filer som är större än denna storlek (i KB). Detta är "
"nödvändigt eftersom de flesta EPUB-läsare inte kan hantera stora "
"filstorlekar. Standardvärdet %defaultKB är den storlek som krävs för Adobe "
"Digital Editions."

#: /home/kovid/work/calibre/src/calibre/ebooks/epub/output.py:81
msgid ""
"Normally, if the input file has no cover and you don't specify one, a "
"default cover is generated with the title, authors, etc. This option "
"disables the generation of this cover."
msgstr ""
"Normalt, om indatafilen inte har något omslag och du inte anger ett, är att "
"ett standardomslag skapats med titel, författare, m.m. Det här alternativet "
"inaktiverar skapandet av detta skydd."

#: /home/kovid/work/calibre/src/calibre/ebooks/fb2/fb2ml.py:143
#: /home/kovid/work/calibre/src/calibre/ebooks/pml/pmlml.py:128
#: /home/kovid/work/calibre/src/calibre/ebooks/rb/rbml.py:101
#: /home/kovid/work/calibre/src/calibre/ebooks/txt/txtml.py:77
msgid "Table of Contents:"
msgstr "Innehållsförteckning"

#: /home/kovid/work/calibre/src/calibre/ebooks/fb2/input.py:32
msgid "Do not insert a Table of Contents at the beginning of the book."
msgstr "Sätt inte in en innehållsförteckning i början av boken."

#: /home/kovid/work/calibre/src/calibre/ebooks/fb2/output.py:21
#: /home/kovid/work/calibre/src/calibre/ebooks/pdb/output.py:32
#: /home/kovid/work/calibre/src/calibre/ebooks/pml/output.py:37
#: /home/kovid/work/calibre/src/calibre/ebooks/rb/output.py:21
#: /home/kovid/work/calibre/src/calibre/ebooks/txt/output.py:35
msgid "Add Table of Contents to beginning of the book."
msgstr "Lägg till innehållsförteckningen i början av boken."

#: /home/kovid/work/calibre/src/calibre/ebooks/html/input.py:243
msgid ""
"Traverse links in HTML files breadth first. Normally, they are traversed "
"depth first."
msgstr ""
"Traversera igenom länkar i HTML-filer på bredden först. Normalt är de "
"traverseras på djup först."

#: /home/kovid/work/calibre/src/calibre/ebooks/html/input.py:250
msgid ""
"Maximum levels of recursion when following links in HTML files. Must be non-"
"negative. 0 implies that no links in the root HTML file are followed. "
"Default is %default."
msgstr ""
"Högsta tillåtna antal rekursioner när länkar följs i HTML-filer. Måste vara "
"icke-negativa. 0 innebär att ingen länkar i roten HTML-filen följs. Standard "
"är %default."

#: /home/kovid/work/calibre/src/calibre/ebooks/html/input.py:259
msgid ""
"Normally this input plugin re-arranges all the input files into a standard "
"folder hierarchy. Only use this option if you know what you are doing as it "
"can result in various nasty side effects in the rest of of the conversion "
"pipeline."
msgstr ""
"Normalt omorganiserar instickmodulen alla indatafilerna till en vanlig "
"mappstruktur. Använda bara det här alternativet om du vet vad du gör "
"eftersom det kan resultera i diverse otäcka biverkningar i resten av "
"omvandlingsekvensen."

#: /home/kovid/work/calibre/src/calibre/ebooks/html/input.py:267
msgid ""
"Average line length for line breaking if the HTML is from a previous partial "
"conversion of a PDF file. Default is %default which disables this."
msgstr ""
"Genomsnittlig radlängd för radbrytningsreglerna om HTML är från en tidigare "
"partiell omvandling av en PDF-fil. Standard är %default  som inaktiverar det "
"här."

#: /home/kovid/work/calibre/src/calibre/ebooks/lit/from_any.py:47
msgid "Creating LIT file from EPUB..."
msgstr "Skapa LIT fil från EPUB..."

#: /home/kovid/work/calibre/src/calibre/ebooks/lrf/html/convert_from.py:320
msgid "\tBook Designer file detected."
msgstr "\tBook Designer fil upptäckt."

#: /home/kovid/work/calibre/src/calibre/ebooks/lrf/html/convert_from.py:322
msgid "\tParsing HTML..."
msgstr "\tTolkar HTML..."

#: /home/kovid/work/calibre/src/calibre/ebooks/lrf/html/convert_from.py:345
msgid "\tBaen file detected. Re-parsing..."
msgstr "\tBaen fil upptäckt. Omttolkar..."

#: /home/kovid/work/calibre/src/calibre/ebooks/lrf/html/convert_from.py:361
msgid "Written preprocessed HTML to "
msgstr "Förbearbetad HTML skriven till "

#: /home/kovid/work/calibre/src/calibre/ebooks/lrf/html/convert_from.py:379
msgid "Processing %s"
msgstr "Bearbetar %s"

#: /home/kovid/work/calibre/src/calibre/ebooks/lrf/html/convert_from.py:393
msgid "\tConverting to BBeB..."
msgstr "\tOmvandling till BBeB..."

#: /home/kovid/work/calibre/src/calibre/ebooks/lrf/html/convert_from.py:539
#: /home/kovid/work/calibre/src/calibre/ebooks/lrf/html/convert_from.py:552
msgid "Could not parse file: %s"
msgstr "Kunde inte tolka fil: %s"

#: /home/kovid/work/calibre/src/calibre/ebooks/lrf/html/convert_from.py:544
msgid "%s is an empty file"
msgstr "%s är en tom fil"

#: /home/kovid/work/calibre/src/calibre/ebooks/lrf/html/convert_from.py:564
msgid "Failed to parse link %s %s"
msgstr "Misslyckades med att tolka länken %s %s"

#: /home/kovid/work/calibre/src/calibre/ebooks/lrf/html/convert_from.py:608
msgid "Cannot add link %s to TOC"
msgstr "Kan inte lägga till länken %s till innehållsförteckning"

#: /home/kovid/work/calibre/src/calibre/ebooks/lrf/html/convert_from.py:957
msgid "Unable to process image %s. Error: %s"
msgstr "Kan inte bearbeta bild %s. Fel: %s"

#: /home/kovid/work/calibre/src/calibre/ebooks/lrf/html/convert_from.py:1002
msgid "Unable to process interlaced PNG %s"
msgstr "Kan inte bearbeta interlaced PNG %s"

#: /home/kovid/work/calibre/src/calibre/ebooks/lrf/html/convert_from.py:1017
msgid ""
"Could not process image: %s\n"
"%s"
msgstr ""
"Kan inte bearbeta bild: %s\n"
"%s"

#: /home/kovid/work/calibre/src/calibre/ebooks/lrf/html/convert_from.py:1772
msgid ""
"An error occurred while processing a table: %s. Ignoring table markup."
msgstr "Ett fel uppstod när en tabell: %s. Förbiser tabellmärkord."

#: /home/kovid/work/calibre/src/calibre/ebooks/lrf/html/convert_from.py:1774
msgid ""
"Bad table:\n"
"%s"
msgstr ""
"Dålig tabell:\n"
"%s"

#: /home/kovid/work/calibre/src/calibre/ebooks/lrf/html/convert_from.py:1796
msgid "Table has cell that is too large"
msgstr "Tabell har cell som är för stor"

#: /home/kovid/work/calibre/src/calibre/ebooks/lrf/html/convert_from.py:1862
msgid "Could not read cover image: %s"
msgstr "Kunde inte läsa omslag: %s"

#: /home/kovid/work/calibre/src/calibre/ebooks/lrf/html/convert_from.py:1865
msgid "Cannot read from: %s"
msgstr "Kan inte läsa från: %s"

#: /home/kovid/work/calibre/src/calibre/ebooks/lrf/html/convert_from.py:1994
msgid "Failed to process opf file"
msgstr "Kunde inte bearbeta opf file"

#: /home/kovid/work/calibre/src/calibre/ebooks/lrf/lrfparser.py:136
msgid ""
"%prog book.lrf\n"
"Convert an LRF file into an LRS (XML UTF-8 encoded) file"
msgstr ""
"%prog book.lrf\n"
"Konvertera en LRF-fil till en LRS (XML UTF-8-kodad) fil"

#: /home/kovid/work/calibre/src/calibre/ebooks/lrf/lrfparser.py:137
msgid "Output LRS file"
msgstr "LRS filutdata"

#: /home/kovid/work/calibre/src/calibre/ebooks/lrf/lrfparser.py:139
msgid "Do not save embedded image and font files to disk"
msgstr "Spara inte inbäddade bilds- och typsnittfiler till hårddisken"

#: /home/kovid/work/calibre/src/calibre/ebooks/lrf/lrfparser.py:158
msgid "Parsing LRF..."
msgstr "Tolkar LRF..."

#: /home/kovid/work/calibre/src/calibre/ebooks/lrf/lrfparser.py:161
msgid "Creating XML..."
msgstr "Skapar XML..."

#: /home/kovid/work/calibre/src/calibre/ebooks/lrf/lrfparser.py:163
msgid "LRS written to "
msgstr "LRS skrivs till "

#: /home/kovid/work/calibre/src/calibre/ebooks/lrf/lrs/convert_from.py:267
msgid "Could not read from thumbnail file:"
msgstr "Kunde inte läsa från miniatyrbildsfil:"

#: /home/kovid/work/calibre/src/calibre/ebooks/lrf/lrs/convert_from.py:287
msgid ""
"%prog [options] file.lrs\n"
"Compile an LRS file into an LRF file."
msgstr ""
"%prog [alternativ] file.lrs\n"
"Sammanställ LRS-fil till en LRF-fil."

#: /home/kovid/work/calibre/src/calibre/ebooks/lrf/lrs/convert_from.py:288
msgid "Path to output file"
msgstr "Sökväg till utfil"

#: /home/kovid/work/calibre/src/calibre/ebooks/lrf/lrs/convert_from.py:290
#: /home/kovid/work/calibre/src/calibre/ebooks/metadata/isbndb.py:113
msgid "Verbose processing"
msgstr "Pratsam bearbetning"

#: /home/kovid/work/calibre/src/calibre/ebooks/lrf/lrs/convert_from.py:292
msgid "Convert LRS to LRS, useful for debugging."
msgstr "Konvertera LRS till LRS, användbart för felsökning."

#: /home/kovid/work/calibre/src/calibre/ebooks/lrf/meta.py:457
msgid "Invalid LRF file. Could not set metadata."
msgstr "Ogiltig LRF fil. Kunde inte ställa in metadata."

#: /home/kovid/work/calibre/src/calibre/ebooks/lrf/meta.py:582
msgid ""
"%prog [options] mybook.lrf\n"
"\n"
"\n"
"Show/edit the metadata in an LRF file.\n"
"\n"
msgstr ""
"%prog [alternativ] mybook.lrf\n"
"\n"
"\n"
"Visa / redigera metadata i ett LRF-fil.\n"
"\n"

#: /home/kovid/work/calibre/src/calibre/ebooks/lrf/meta.py:589
msgid "Set the book title"
msgstr "Ange boktitel"

#: /home/kovid/work/calibre/src/calibre/ebooks/lrf/meta.py:591
msgid "Set sort key for the title"
msgstr "Ange sorteringsnyckeln för titeln"

#: /home/kovid/work/calibre/src/calibre/ebooks/lrf/meta.py:593
msgid "Set the author"
msgstr "Ange författaren"

#: /home/kovid/work/calibre/src/calibre/ebooks/lrf/meta.py:595
msgid "Set sort key for the author"
msgstr "Ange sorteringsnyckeln för författaren"

#: /home/kovid/work/calibre/src/calibre/ebooks/lrf/meta.py:597
msgid "The category this book belongs to. E.g.: History"
msgstr "Den kategori boken tillhör. Exempel: Historia"

#: /home/kovid/work/calibre/src/calibre/ebooks/lrf/meta.py:600
msgid "Path to a graphic that will be set as this files' thumbnail"
msgstr ""
"Sökväg till en bild som kommer att ställas då detta objekts miniatyrbild"

#: /home/kovid/work/calibre/src/calibre/ebooks/lrf/meta.py:603
msgid ""
"Path to a txt file containing the comment to be stored in the lrf file."
msgstr ""
"Sökväg till en txt-fil som innehåller kommentaren som skall lagras i LRF-"
"filen."

#: /home/kovid/work/calibre/src/calibre/ebooks/lrf/meta.py:607
msgid "Extract thumbnail from LRF file"
msgstr "Utdrag miniatyrbild från LRF fil"

#: /home/kovid/work/calibre/src/calibre/ebooks/lrf/meta.py:608
msgid "Set the publisher"
msgstr "Ange förlaget"

#: /home/kovid/work/calibre/src/calibre/ebooks/lrf/meta.py:609
msgid "Set the book classification"
msgstr "Ange boken klassificering"

#: /home/kovid/work/calibre/src/calibre/ebooks/lrf/meta.py:610
msgid "Set the book creator"
msgstr "Ange bokens upphovsman"

#: /home/kovid/work/calibre/src/calibre/ebooks/lrf/meta.py:611
msgid "Set the book producer"
msgstr "Ange bokens producent"

#: /home/kovid/work/calibre/src/calibre/ebooks/lrf/meta.py:613
msgid ""
"Extract cover from LRF file. Note that the LRF format has no defined cover, "
"so we use some heuristics to guess the cover."
msgstr ""
"Extrahera omslag från LRF fil. Observera att LRF formatet inte har några "
"definierade omslag, så vi använder några heuristik att gissa omslaget."

#: /home/kovid/work/calibre/src/calibre/ebooks/lrf/meta.py:615
msgid "Set book ID"
msgstr "Ange bokens identitet"

#: /home/kovid/work/calibre/src/calibre/ebooks/lrf/output.py:90
msgid "Enable autorotation of images that are wider than the screen width."
msgstr "Aktivera autorotation av bilder som är bredare än skärmens bredd."

#: /home/kovid/work/calibre/src/calibre/ebooks/lrf/output.py:94
msgid "Set the space between words in pts. Default is %default"
msgstr "Ange utrymmet mellan orden i pts. Grundinställning är %default"

#: /home/kovid/work/calibre/src/calibre/ebooks/lrf/output.py:97
msgid "Add a header to all the pages with title and author."
msgstr "Lägg till ett sidhuvud på alla sidor med titel och författare."

#: /home/kovid/work/calibre/src/calibre/ebooks/lrf/output.py:100
msgid ""
"Set the format of the header. %a is replaced by the author and %t by the "
"title. Default is %default"
msgstr ""
"Ange format för sidhuvudet. %a ersätts med författaren och %t med titeln. "
"Grundinställning är %default"

#: /home/kovid/work/calibre/src/calibre/ebooks/lrf/output.py:104
msgid "Add extra spacing below the header. Default is %default pt."
msgstr ""
"Lägg till extra mellanrum under sidhuvudet. Grundinställning är %default pt"

#: /home/kovid/work/calibre/src/calibre/ebooks/lrf/output.py:107
msgid ""
"Minimum paragraph indent (the indent of the first line of a paragraph) in "
"pts. Default: %default"
msgstr ""
"Minsta styckeindraget (indraget för första raden i ett stycke) i pts. "
"Grundinställning är %default"

#: /home/kovid/work/calibre/src/calibre/ebooks/lrf/output.py:112
msgid ""
"Render tables in the HTML as images (useful if the document has large or "
"complex tables)"
msgstr ""
"Framställ tabeller i HTML som bilder (användbart om handlingen har stora "
"eller komplexa tabeller)"

#: /home/kovid/work/calibre/src/calibre/ebooks/lrf/output.py:117
msgid ""
"Multiply the size of text in rendered tables by this factor. Default is "
"%default"
msgstr ""
"Multiplicera storleken på texten i utförda tabeller med denna faktor. "
"Grundinställning är %default"

#: /home/kovid/work/calibre/src/calibre/ebooks/lrf/output.py:121
msgid "The serif family of fonts to embed"
msgstr "Serif familjen av teckensnitt för att bädda in"

#: /home/kovid/work/calibre/src/calibre/ebooks/lrf/output.py:124
msgid "The sans-serif family of fonts to embed"
msgstr "Sans-serif familjen av teckensnitt för att bädda in"

#: /home/kovid/work/calibre/src/calibre/ebooks/lrf/output.py:127
msgid "The monospace family of fonts to embed"
msgstr "Monospace familjen av teckensnitt för att bädda in"

#: /home/kovid/work/calibre/src/calibre/ebooks/lrf/output.py:152
msgid "Comic"
msgstr "Serietidning"

#: /home/kovid/work/calibre/src/calibre/ebooks/metadata/__init__.py:358
#: /home/kovid/work/calibre/src/calibre/ebooks/pdf/manipulate/info.py:45
#: /home/kovid/work/calibre/src/calibre/gui2/dialogs/book_info.py:98
#: /home/kovid/work/calibre/src/calibre/gui2/dialogs/book_info.py:99
#: /home/kovid/work/calibre/src/calibre/gui2/dialogs/fetch_metadata.py:56
#: /home/kovid/work/calibre/src/calibre/gui2/library.py:163
#: /home/kovid/work/calibre/src/calibre/gui2/library.py:399
#: /home/kovid/work/calibre/src/calibre/gui2/library.py:1111
msgid "Title"
msgstr "Titel"

#: /home/kovid/work/calibre/src/calibre/ebooks/metadata/__init__.py:359
#: /home/kovid/work/calibre/src/calibre/gui2/dialogs/fetch_metadata.py:57
#: /home/kovid/work/calibre/src/calibre/gui2/library.py:164
#: /home/kovid/work/calibre/src/calibre/gui2/library.py:404
#: /home/kovid/work/calibre/src/calibre/gui2/library.py:1112
msgid "Author(s)"
msgstr "Författare"

#: /home/kovid/work/calibre/src/calibre/ebooks/metadata/__init__.py:360
#: /home/kovid/work/calibre/src/calibre/gui2/dialogs/fetch_metadata.py:59
#: /home/kovid/work/calibre/src/calibre/gui2/library.py:169
msgid "Publisher"
msgstr "Förlag"

#: /home/kovid/work/calibre/src/calibre/ebooks/metadata/__init__.py:361
#: /home/kovid/work/calibre/src/calibre/ebooks/pdf/manipulate/info.py:49
msgid "Producer"
msgstr "Producent"

#: /home/kovid/work/calibre/src/calibre/ebooks/metadata/__init__.py:362
#: /home/kovid/work/calibre/src/calibre/gui2/convert/metadata_ui.py:183
#: /home/kovid/work/calibre/src/calibre/gui2/dialogs/book_info.py:100
#: /home/kovid/work/calibre/src/calibre/gui2/dialogs/book_info_ui.py:67
#: /home/kovid/work/calibre/src/calibre/gui2/library.py:360
#: /home/kovid/work/calibre/src/calibre/gui2/status.py:94
msgid "Comments"
msgstr "Kommentarer"

#: /home/kovid/work/calibre/src/calibre/ebooks/metadata/__init__.py:370
#: /home/kovid/work/calibre/src/calibre/gui2/library.py:170
#: /home/kovid/work/calibre/src/calibre/gui2/library.py:349
#: /home/kovid/work/calibre/src/calibre/gui2/library.py:1055
#: /home/kovid/work/calibre/src/calibre/gui2/library.py:1115
#: /home/kovid/work/calibre/src/calibre/gui2/status.py:96
#: /home/kovid/work/calibre/src/calibre/gui2/tag_view.py:132
msgid "Tags"
msgstr "Taggar"

#: /home/kovid/work/calibre/src/calibre/ebooks/metadata/__init__.py:372
#: /home/kovid/work/calibre/src/calibre/gui2/library.py:171
#: /home/kovid/work/calibre/src/calibre/gui2/library.py:365
#: /home/kovid/work/calibre/src/calibre/gui2/status.py:95
#: /home/kovid/work/calibre/src/calibre/gui2/tag_view.py:132
msgid "Series"
msgstr "Serier"

#: /home/kovid/work/calibre/src/calibre/ebooks/metadata/__init__.py:373
msgid "Language"
msgstr "Språk"

#: /home/kovid/work/calibre/src/calibre/ebooks/metadata/__init__.py:375
#: /home/kovid/work/calibre/src/calibre/gui2/library.py:1054
msgid "Timestamp"
msgstr "Tidsstämpel"

#: /home/kovid/work/calibre/src/calibre/ebooks/metadata/__init__.py:377
#: /home/kovid/work/calibre/src/calibre/gui2/dialogs/fetch_metadata.py:61
#: /home/kovid/work/calibre/src/calibre/gui2/library.py:167
msgid "Published"
msgstr "Utgiven"

#: /home/kovid/work/calibre/src/calibre/ebooks/metadata/__init__.py:379
msgid "Rights"
msgstr "Rättigheter"

#: /home/kovid/work/calibre/src/calibre/ebooks/metadata/amazon.py:77
msgid "EDITORIAL REVIEW"
msgstr "Redigeringsgranskning"

#: /home/kovid/work/calibre/src/calibre/ebooks/metadata/cli.py:19
msgid "options"
msgstr "alternativ"

#: /home/kovid/work/calibre/src/calibre/ebooks/metadata/cli.py:20
msgid ""
"\n"
"Read/Write metadata from/to ebook files.\n"
"\n"
"Supported formats for reading metadata: %s\n"
"\n"
"Supported formats for writing metadata: %s\n"
"\n"
"Different file types support different kinds of metadata. If you try to set\n"
"some metadata on a file type that does not support it, the metadata will be\n"
"silently ignored.\n"
msgstr ""
"\n"
"Läs/ Skriv metadata från / till e-bokfiler.\n"
"\n"
"Format som stöds för läsa metadata: %s\n"
"\n"
"Format som stöds för att skriva metadata: %s\n"
"\n"
"Olika filtyper stöder olika typer av metadata. Om du försöker ställa\n"
"vissa metadata om en filtyp som inte stöds, kommer metadata att\n"
"tyst ignoreras.\n"

#: /home/kovid/work/calibre/src/calibre/ebooks/metadata/cli.py:39
msgid ""
"Set the authors. Multiple authors should be separated by the & character. "
"Author names should be in the order Firstname Lastname."
msgstr ""
"Ange författarna. Flera författare skall avskiljas med et-tecken. "
"Författarnamnen bör vara i ordningen Förnamn Efternamn."

#: /home/kovid/work/calibre/src/calibre/ebooks/metadata/cli.py:43
msgid ""
"The version of the title to be used for sorting. If unspecified, and the "
"title is specified, it will be auto-generated from the title."
msgstr ""
"Titelversinen som ska användas för sortering. Om ospecificerade, och titeln "
"är angiven, kommer den automatiskt genereras från titeln."

#: /home/kovid/work/calibre/src/calibre/ebooks/metadata/cli.py:47
msgid ""
"String to be used when sorting by author. If unspecified, and the author(s) "
"are specified, it will be auto-generated from the author(s)."
msgstr ""
"Sträng som ska användas vid sortering av författare. Om ospecificerade, och "
"författare anges, kommer det automatiskt genereras från författaren."

#: /home/kovid/work/calibre/src/calibre/ebooks/metadata/cli.py:57
msgid "Set the book category."
msgstr "Ange bokkategori."

#: /home/kovid/work/calibre/src/calibre/ebooks/metadata/cli.py:74
msgid "Get the cover from the ebook and save it at as the specified file."
msgstr "Hämta omslag från e-bok och spara det på den specificerade filen."

#: /home/kovid/work/calibre/src/calibre/ebooks/metadata/cli.py:77
msgid ""
"Specify the name of an OPF file. The metadata will be written to the OPF "
"file."
msgstr ""
"Ange namnet på en OPF-fil. Metadata kommer att skrivas till OPF-filen."

#: /home/kovid/work/calibre/src/calibre/ebooks/metadata/cli.py:80
msgid ""
"Read metadata from the specified OPF file and use it to set metadata in the "
"ebook. Metadata specified on the command line will override metadata read "
"from the OPF file"
msgstr ""
"Läs metadata från de angivna OPF-filen och använd det som metadata i e-bok. "
"Metadata som anges på kommandoraden kommer att åsidosätta metadata läst från "
"OPF-fil"

#: /home/kovid/work/calibre/src/calibre/ebooks/metadata/cli.py:85
msgid "Set the BookID in LRF files"
msgstr "Ange BookID i LRF-filer"

#: /home/kovid/work/calibre/src/calibre/ebooks/metadata/cli.py:144
msgid "No file specified"
msgstr "Ingen fil angiven"

#: /home/kovid/work/calibre/src/calibre/ebooks/metadata/cli.py:159
msgid "Original metadata"
msgstr "Original metadata"

#: /home/kovid/work/calibre/src/calibre/ebooks/metadata/cli.py:176
msgid "Changed metadata"
msgstr "Ändrad metadata"

#: /home/kovid/work/calibre/src/calibre/ebooks/metadata/cli.py:188
msgid "OPF created in"
msgstr "OPF skapad i"

#: /home/kovid/work/calibre/src/calibre/ebooks/metadata/cli.py:194
msgid "Cover saved to"
msgstr "Omslag sparad till"

#: /home/kovid/work/calibre/src/calibre/ebooks/metadata/cli.py:196
msgid "No cover found"
msgstr "Inget omslag hittades"

#: /home/kovid/work/calibre/src/calibre/ebooks/metadata/fetch.py:34
msgid "Metadata download"
msgstr "Metadata nedladdning"

#: /home/kovid/work/calibre/src/calibre/ebooks/metadata/fetch.py:111
msgid "ratings"
msgstr "betyg"

#: /home/kovid/work/calibre/src/calibre/ebooks/metadata/fetch.py:111
msgid "tags"
msgstr "taggar"

#: /home/kovid/work/calibre/src/calibre/ebooks/metadata/fetch.py:112
msgid "description/reviews"
msgstr "beskrivning / recensioner"

#: /home/kovid/work/calibre/src/calibre/ebooks/metadata/fetch.py:113
msgid "Download %s from %s"
msgstr "Ladda ner %s från %s"

#: /home/kovid/work/calibre/src/calibre/ebooks/metadata/fetch.py:137
msgid "Downloads metadata from Google Books"
msgstr "Laddar ner metadata från Google Books"

#: /home/kovid/work/calibre/src/calibre/ebooks/metadata/fetch.py:153
msgid "Downloads metadata from isbndb.com"
msgstr "Laddar ner metadata from isbndb.com"

#: /home/kovid/work/calibre/src/calibre/ebooks/metadata/fetch.py:181
msgid ""
"To use isbndb.com you must sign up for a %sfree account%s and enter your "
"access key below."
msgstr ""
"För att använda isbndb.com måste du registrera dig för ett %sfree konto %s "
"och skriva in din behörighetskod nyckel nedan."

#: /home/kovid/work/calibre/src/calibre/ebooks/metadata/fetch.py:189
msgid "Downloads social metadata from amazon.com"
msgstr "Laddar ner tillhörande metadata från amazon.com"

#: /home/kovid/work/calibre/src/calibre/ebooks/metadata/isbndb.py:94
msgid ""
"\n"
"%prog [options] key\n"
"\n"
"Fetch metadata for books from isndb.com. You can specify either the\n"
"books ISBN ID or its title and author. If you specify the title and author,\n"
"then more than one book may be returned.\n"
"\n"
"key is the account key you generate after signing up for a free account from "
"isbndb.com.\n"
"\n"
msgstr ""
"\n"
"%prog [alternativ] tangenten\n"
"\n"
"Hämta metadata för böcker från isndb.com. Du kan ange antingen\n"
"böckers ISBN ID eller dess titel och författare. Om du anger titel och "
"författare,\n"
"så kan mer än en bok återlämnas.\n"
"\n"
"Nyckeln är det konto-nyckel som du skapar efter registrera dig för ett "
"gratis konto från isbnd\n"
"\n"

#: /home/kovid/work/calibre/src/calibre/ebooks/metadata/isbndb.py:105
msgid "The ISBN ID of the book you want metadata for."
msgstr "ISBN ID för den bok du vill metadata för."

#: /home/kovid/work/calibre/src/calibre/ebooks/metadata/isbndb.py:107
msgid "The author whose book to search for."
msgstr "Författaren vars bok att söka efter."

#: /home/kovid/work/calibre/src/calibre/ebooks/metadata/isbndb.py:109
msgid "The title of the book to search for."
msgstr "Titeln på boken för att söka efter."

#: /home/kovid/work/calibre/src/calibre/ebooks/metadata/isbndb.py:111
msgid "The publisher of the book to search for."
msgstr "Utgivaren av boken för att söka efter."

#: /home/kovid/work/calibre/src/calibre/ebooks/metadata/library_thing.py:53
msgid "LibraryThing.com timed out. Try again later."
msgstr "LibraryThing.com svarade inte. Försök igen senare."

#: /home/kovid/work/calibre/src/calibre/ebooks/metadata/library_thing.py:60
msgid ""
"Could not fetch cover as server is experiencing high load. Please try again "
"later."
msgstr ""
"Kunde inte hämta omslag eftersom servern är hårt belastad. Försök igen "
"senare."

#: /home/kovid/work/calibre/src/calibre/ebooks/metadata/library_thing.py:61
msgid " not found."
msgstr " hittas inte."

#: /home/kovid/work/calibre/src/calibre/ebooks/metadata/library_thing.py:64
msgid "LibraryThing.com server error. Try again later."
msgstr "LibraryThing.com serverfel. Försök igen senare."

#: /home/kovid/work/calibre/src/calibre/ebooks/metadata/library_thing.py:71
msgid ""
"\n"
"%prog [options] ISBN\n"
"\n"
"Fetch a cover image for the book identified by ISBN from LibraryThing.com\n"
msgstr ""
"\n"
"%prog [alternativ] ISBN\n"
"\n"
"Hämta ett omslag för boken som identifieras med ISBN från LibraryThing.com\n"

#: /home/kovid/work/calibre/src/calibre/ebooks/metadata/opf2.py:1083
#: /home/kovid/work/calibre/src/calibre/ebooks/oeb/base.py:1328
msgid "Cover"
msgstr "Omslag"

#: /home/kovid/work/calibre/src/calibre/ebooks/mobi/output.py:22
msgid "Modify images to meet Palm device size limitations."
msgstr ""
"Modifiera bilder för att anpassa till Palm enhetens storleksbegränsningar ."

#: /home/kovid/work/calibre/src/calibre/ebooks/mobi/output.py:26
msgid "When present, use author sort field as author."
msgstr "När tillgängligt, använder författaresorteringsfält som författare."

#: /home/kovid/work/calibre/src/calibre/ebooks/mobi/output.py:30
msgid ""
"Don't add Table of Contents to end of book. Useful if the book has its own "
"table of contents."
msgstr ""
"Lägg inte innehållsförteckningen i slutet av boken. Användbart om boken har "
"en egen innehållsförteckning."

#: /home/kovid/work/calibre/src/calibre/ebooks/mobi/output.py:33
#: /home/kovid/work/calibre/src/calibre/ebooks/oeb/transforms/htmltoc.py:56
msgid "Title for any generated in-line table of contents."
msgstr "Titel för all infogad innehållsförteckning."

#: /home/kovid/work/calibre/src/calibre/ebooks/mobi/output.py:37
msgid "Disable compression of the file contents."
msgstr "Inaktivera komprimering av filens innehåll."

#: /home/kovid/work/calibre/src/calibre/ebooks/mobi/output.py:102
msgid "All articles"
msgstr "Alla artiklar"

#: /home/kovid/work/calibre/src/calibre/ebooks/oeb/base.py:1329
msgid "Title Page"
msgstr "Titelsida"

#: /home/kovid/work/calibre/src/calibre/ebooks/oeb/base.py:1330
#: /home/kovid/work/calibre/src/calibre/ebooks/oeb/transforms/htmltoc.py:15
#: /home/kovid/work/calibre/src/calibre/gui2/viewer/main.py:53
#: /home/kovid/work/calibre/src/calibre/gui2/viewer/main_ui.py:188
msgid "Table of Contents"
msgstr "Innehållsförteckning"

#: /home/kovid/work/calibre/src/calibre/ebooks/oeb/base.py:1331
msgid "Index"
msgstr "Översikt"

#: /home/kovid/work/calibre/src/calibre/ebooks/oeb/base.py:1332
msgid "Glossary"
msgstr "Ordförklaringar"

#: /home/kovid/work/calibre/src/calibre/ebooks/oeb/base.py:1333
msgid "Acknowledgements"
msgstr "Erkännande"

#: /home/kovid/work/calibre/src/calibre/ebooks/oeb/base.py:1334
msgid "Bibliography"
msgstr "Litteraturförteckning"

#: /home/kovid/work/calibre/src/calibre/ebooks/oeb/base.py:1335
msgid "Colophon"
msgstr "Kolofon"

#: /home/kovid/work/calibre/src/calibre/ebooks/oeb/base.py:1336
msgid "Copyright"
msgstr "Upphovsrätt"

#: /home/kovid/work/calibre/src/calibre/ebooks/oeb/base.py:1337
msgid "Dedication"
msgstr "Tillägnan"

#: /home/kovid/work/calibre/src/calibre/ebooks/oeb/base.py:1338
msgid "Epigraph"
msgstr "Epigraf"

#: /home/kovid/work/calibre/src/calibre/ebooks/oeb/base.py:1339
msgid "Foreword"
msgstr "Förord"

#: /home/kovid/work/calibre/src/calibre/ebooks/oeb/base.py:1340
msgid "List of Illustrations"
msgstr "Illustrationslista"

#: /home/kovid/work/calibre/src/calibre/ebooks/oeb/base.py:1341
msgid "List of Tables"
msgstr "Tabellista"

#: /home/kovid/work/calibre/src/calibre/ebooks/oeb/base.py:1342
msgid "Notes"
msgstr "Anteckningar"

#: /home/kovid/work/calibre/src/calibre/ebooks/oeb/base.py:1343
msgid "Preface"
msgstr "Förord"

#: /home/kovid/work/calibre/src/calibre/ebooks/oeb/base.py:1344
msgid "Main Text"
msgstr "Huvudtext"

#: /home/kovid/work/calibre/src/calibre/ebooks/oeb/factory.py:53
msgid "Options to control e-book conversion."
msgstr "Alternativ för att styra e-bokskonvertering."

#: /home/kovid/work/calibre/src/calibre/ebooks/oeb/factory.py:60
msgid "Character encoding for input. Default is to auto detect."
msgstr "Teckenkodning för indata. Standard är automatisk detektering."

#: /home/kovid/work/calibre/src/calibre/ebooks/oeb/factory.py:62
msgid "Output file. Default is derived from input filename."
msgstr "Utfil. Normal erhållet från infilnamnet."

#: /home/kovid/work/calibre/src/calibre/ebooks/oeb/factory.py:64
msgid "Produce more human-readable XML output."
msgstr "Skapar mer läsbart XML-utdata."

#: /home/kovid/work/calibre/src/calibre/ebooks/oeb/factory.py:66
msgid "Useful for debugging."
msgstr "Användbart för felsökning."

#: /home/kovid/work/calibre/src/calibre/ebooks/oeb/factory.py:71
msgid "Usage: ebook-convert INFILE OUTFILE [OPTIONS..]"
msgstr "Användning: e-boksonvertera INFIL UTFIL [ALTERNATIV ..]"

#: /home/kovid/work/calibre/src/calibre/ebooks/oeb/iterator.py:39
msgid "%s format books are not supported"
msgstr "%s formaterade böcker stöds inte"

#: /home/kovid/work/calibre/src/calibre/ebooks/oeb/transforms/htmltoc.py:54
msgid "HTML TOC generation options."
msgstr "HTML TOC genereringsalternativ."

#: /home/kovid/work/calibre/src/calibre/ebooks/oeb/transforms/jacket.py:108
msgid "Book Jacket"
msgstr "Bokomslagspapper"

#: /home/kovid/work/calibre/src/calibre/ebooks/oeb/transforms/split.py:34
msgid ""
"Could not find reasonable point at which to split: %s Sub-tree size: %d KB"
msgstr ""
"Kunde inte hitta en rimlig plats för att dela upp: %s  Underträdsstorlek: %d "
"KB"

#: /home/kovid/work/calibre/src/calibre/ebooks/oeb/transforms/structure.py:68
msgid "Unnamed"
msgstr "Namnlös"

#: /home/kovid/work/calibre/src/calibre/ebooks/oeb/writer.py:32
msgid "OPF/NCX/etc. generation options."
msgstr "OPF/NCX/etc. genereringsalternativ."

#: /home/kovid/work/calibre/src/calibre/ebooks/oeb/writer.py:35
msgid "OPF version to generate. Default is %default."
msgstr "OPF version att generera. Grundinställning är %default."

#: /home/kovid/work/calibre/src/calibre/ebooks/oeb/writer.py:37
msgid ""
"Generate an Adobe \"page-map\" file if pagination information is available."
msgstr ""
"Generera en Adobe \"sidaomvandlings\" fil om sidnumreringsinformation finns "
"tillgänglig."

#: /home/kovid/work/calibre/src/calibre/ebooks/pdb/ereader/reader132.py:126
msgid "Footnotes"
msgstr "Fotnoter"

#: /home/kovid/work/calibre/src/calibre/ebooks/pdb/ereader/reader132.py:133
msgid "Sidebar"
msgstr "Sidram"

#: /home/kovid/work/calibre/src/calibre/ebooks/pdb/input.py:22
#: /home/kovid/work/calibre/src/calibre/ebooks/tcr/input.py:23
#: /home/kovid/work/calibre/src/calibre/ebooks/txt/input.py:22
msgid ""
"Normally calibre treats blank lines as paragraph markers. With this option "
"it will assume that every line represents a paragraph instead."
msgstr ""
"Calibre behandlar normalt tomma rader som styckesmarkörer. Med detta "
"alternativ kommer det att utgå ifrån att varje rad motsvarar ett stycke "
"istället."

#: /home/kovid/work/calibre/src/calibre/ebooks/pdb/input.py:26
#: /home/kovid/work/calibre/src/calibre/ebooks/tcr/input.py:27
#: /home/kovid/work/calibre/src/calibre/ebooks/txt/input.py:26
msgid ""
"Normally calibre treats blank lines as paragraph markers. With this option "
"it will assume that every line starting with an indent (either a tab or 2+ "
"spaces) represents a paragraph. Paragraphs end when the next line that "
"starts with an indent is reached."
msgstr ""
"Calibre behandlar normalt tomma rader som styckesmarkörer. Med detta "
"alternativ kommer det att förutsätta att alla rader börjar med ett indrag "
"(antingen ett tabulatorsteg eller 2+ mellanslag) representerar ett stycke. "
"Stycken slutar när nästa rad som börjar med ett indrag nås."

#: /home/kovid/work/calibre/src/calibre/ebooks/pdb/output.py:23
msgid "Format to use inside the pdb container. Choices are:"
msgstr "Format för användning inne i pdb container. Alternativen är:"

#: /home/kovid/work/calibre/src/calibre/ebooks/pdb/output.py:27
msgid ""
"Specify the character encoding of the output document. The default is "
"cp1252. Note: This option is not honored by all formats."
msgstr ""
"Ange vilken teckenkodning av produktionen dokumentet. Standard är cp1252. "
"Obs: Detta alternativ är inte uppskattat av alla format."

#: /home/kovid/work/calibre/src/calibre/ebooks/pdf/input.py:24
msgid "Do not extract images from the document"
msgstr "Extraherar inte bilder från dokumentet"

#: /home/kovid/work/calibre/src/calibre/ebooks/pdf/input.py:26
msgid ""
"Scale used to determine the length at which a line should be unwrapped. "
"Valid values are a decimal between 0 and 1. The default is 0.5, this is the "
"median line length."
msgstr ""
"Skala som används för att bestämma längden på vilken en rad bör radbrytas. "
"Giltiga värden är ett decimaltal mellan 0 och 1. Standardvärdet är 0,5, som "
"är mediaradslängd."

#: /home/kovid/work/calibre/src/calibre/ebooks/pdf/input.py:30
msgid "Use the new PDF conversion engine."
msgstr "Använd den nya PDF-konverteringsmotor."

#: /home/kovid/work/calibre/src/calibre/ebooks/pdf/manipulate/cli.py:31
msgid ""
"command ...\n"
"\n"
"command can be one of the following:\n"
"[%%commands]\n"
"\n"
"Use %prog command --help to get more information about a specific command\n"
"\n"
"Manipulate a PDF.\n"
msgstr ""
"kommando ...\n"
"\n"
"Kommandot kan vara något av följande:\n"
"[%%commands]\n"
"\n"
"Använd %prog kommando --help för att få mer information om ett visst "
"kommando\n"
"\n"
"Manipulera en PDF.\n"

#: /home/kovid/work/calibre/src/calibre/ebooks/pdf/manipulate/crop.py:29
msgid ""
"[options] file.pdf\n"
"\n"
"Crop a PDF file.\n"
msgstr ""
"[alternativ] file.pdf\n"
"\n"
"Beskära en PDF-fil.\n"

#: /home/kovid/work/calibre/src/calibre/ebooks/pdf/manipulate/crop.py:38
#: /home/kovid/work/calibre/src/calibre/ebooks/pdf/manipulate/decrypt.py:32
#: /home/kovid/work/calibre/src/calibre/ebooks/pdf/manipulate/encrypt.py:34
#: /home/kovid/work/calibre/src/calibre/ebooks/pdf/manipulate/merge.py:36
#: /home/kovid/work/calibre/src/calibre/ebooks/pdf/manipulate/reverse.py:34
#: /home/kovid/work/calibre/src/calibre/ebooks/pdf/manipulate/rotate.py:33
#: /home/kovid/work/calibre/src/calibre/ebooks/pdf/manipulate/split.py:41
msgid ""
"Path to output file. By default a file is created in the current directory."
msgstr ""
"Sökväg till utfil. Som standard skapas en fil i den aktuella katalogen."

#: /home/kovid/work/calibre/src/calibre/ebooks/pdf/manipulate/crop.py:41
msgid "Number of pixels to crop from the left most x (default is %s)"
msgstr ""
"Antal bildpunkter att beskära från mest vänstra x (grundinställning är %s)"

#: /home/kovid/work/calibre/src/calibre/ebooks/pdf/manipulate/crop.py:44
msgid "Number of pixels to crop from the left most y (default is %s)"
msgstr ""
"Antal bildpunkter att beskära från mest vänstra y (grundinställning är %s)"

#: /home/kovid/work/calibre/src/calibre/ebooks/pdf/manipulate/crop.py:47
msgid "Number of pixels to crop from the right most x (default is %s)"
msgstr ""
"Antal bildpunkter att beskära från mest högra x (grundinställning är %s)"

#: /home/kovid/work/calibre/src/calibre/ebooks/pdf/manipulate/crop.py:50
msgid "Number of pixels to crop from the right most y (default is %s)"
msgstr ""
"Antal bildpunkter att beskära från mest högra y (grundinställning är %s)"

#: /home/kovid/work/calibre/src/calibre/ebooks/pdf/manipulate/crop.py:53
msgid ""
"A file generated by ghostscript which allows each page to be individually "
"cropped `gs -dSAFER -dNOPAUSE -dBATCH -sDEVICE=bbox file.pdf 2> bounding`"
msgstr ""
"En fil som genereras av ghostscript som tillåter varje sida att individuelt "
"beskäras `gs-dSAFER-dNOPAUSE-dBATCH-sDEVICE = bbox file.pdf 2> bounding\""

#: /home/kovid/work/calibre/src/calibre/ebooks/pdf/manipulate/crop.py:73
msgid "Crop Options:"
msgstr "Beskärningsalternativ:"

#: /home/kovid/work/calibre/src/calibre/ebooks/pdf/manipulate/crop.py:73
#: /home/kovid/work/calibre/src/calibre/ebooks/pdf/manipulate/decrypt.py:60
#: /home/kovid/work/calibre/src/calibre/ebooks/pdf/manipulate/encrypt.py:54
#: /home/kovid/work/calibre/src/calibre/ebooks/pdf/manipulate/merge.py:56
#: /home/kovid/work/calibre/src/calibre/ebooks/pdf/manipulate/reverse.py:54
#: /home/kovid/work/calibre/src/calibre/ebooks/pdf/manipulate/rotate.py:53
#: /home/kovid/work/calibre/src/calibre/ebooks/pdf/manipulate/split.py:61
msgid "Options to control the transformation of pdf"
msgstr "Alternativ för att kontrollera omvandlingen av pdf"

#: /home/kovid/work/calibre/src/calibre/ebooks/pdf/manipulate/decrypt.py:23
msgid ""
"[options] file.pdf password\n"
"\n"
"Decrypt a PDF.\n"
msgstr ""
"[alternativ] file.pdf lösenord\n"
"\n"
"Dekryptera en PDF.\n"

#: /home/kovid/work/calibre/src/calibre/ebooks/pdf/manipulate/decrypt.py:60
msgid "Decrypt Options:"
msgstr "Dekrypteringsalternativ:"

#: /home/kovid/work/calibre/src/calibre/ebooks/pdf/manipulate/encrypt.py:25
msgid ""
"[options] file.pdf password\n"
"\n"
"Encrypt a PDF.\n"
msgstr ""
"[alternativ] file.pdf lösenord\n"
"\n"
"Kryptera en PDF.\n"

#: /home/kovid/work/calibre/src/calibre/ebooks/pdf/manipulate/encrypt.py:54
msgid "Encrypt Options:"
msgstr "Krypteringsalternativ:"

#: /home/kovid/work/calibre/src/calibre/ebooks/pdf/manipulate/info.py:21
msgid ""
"file.pdf ...\n"
"\n"
"Get info about a PDF.\n"
msgstr ""
"file.pdf ...\n"
"\n"
"Få info om en PDF.\n"

#: /home/kovid/work/calibre/src/calibre/ebooks/pdf/manipulate/info.py:46
msgid "Author"
msgstr "Författare"

#: /home/kovid/work/calibre/src/calibre/ebooks/pdf/manipulate/info.py:47
msgid "Subject"
msgstr "Ämne"

#: /home/kovid/work/calibre/src/calibre/ebooks/pdf/manipulate/info.py:48
msgid "Creator"
msgstr "Upphovsman"

#: /home/kovid/work/calibre/src/calibre/ebooks/pdf/manipulate/info.py:50
msgid "Pages"
msgstr "Sidor"

#: /home/kovid/work/calibre/src/calibre/ebooks/pdf/manipulate/info.py:51
msgid "File Size"
msgstr "Filstorlek"

#: /home/kovid/work/calibre/src/calibre/ebooks/pdf/manipulate/info.py:52
msgid "PDF Version"
msgstr "PDF-version"

#: /home/kovid/work/calibre/src/calibre/ebooks/pdf/manipulate/merge.py:25
msgid ""
"[options] file1.pdf file2.pdf ...\n"
"\n"
"Metadata will be used from the first PDF specified.\n"
"\n"
"Merges individual PDFs.\n"
msgstr ""
"[alternativ] file1.pdf file2.pdf ...\n"
"\n"
"Metadata kommer att användas från den först angivna PDF-filen.\n"
"\n"
"Sammanfogar enskilda PDF-filer.\n"

#: /home/kovid/work/calibre/src/calibre/ebooks/pdf/manipulate/merge.py:56
msgid "Merge Options:"
msgstr "Sammanslagningsalternativ:"

#: /home/kovid/work/calibre/src/calibre/ebooks/pdf/manipulate/reverse.py:25
msgid ""
"[options] file.pdf\n"
"\n"
"Reverse a PDF.\n"
msgstr ""
"[alternativ] file.pdf\n"
"\n"
"Reversera en PDF.\n"

#: /home/kovid/work/calibre/src/calibre/ebooks/pdf/manipulate/reverse.py:54
msgid "Reverse Options:"
msgstr "Reverseringsalternativ:"

#: /home/kovid/work/calibre/src/calibre/ebooks/pdf/manipulate/rotate.py:24
msgid ""
"file.pdf degrees\n"
"\n"
"Rotate pages of a PDF clockwise.\n"
msgstr ""
"file.pdf grader\n"
"\n"
"Rotera sidor i en PDF medurs.\n"

#: /home/kovid/work/calibre/src/calibre/ebooks/pdf/manipulate/rotate.py:53
msgid "Rotate Options:"
msgstr "Roteringsalternativ:"

#: /home/kovid/work/calibre/src/calibre/ebooks/pdf/manipulate/split.py:25
msgid ""
"\n"
"%prog %%name [options] file.pdf page_to_split_on ...\n"
"%prog %%name [options] file.pdf page_range_to_split_on ...\n"
"\t\n"
"Ex.\n"
"\t\n"
"%prog %%name file.pdf 6\n"
"%prog %%name file.pdf 6-12\n"
"%prog %%name file.pdf 6-12 8 10 9-20\n"
"\n"
"Split a PDF.\n"
msgstr ""
"\n"
"%prog %%name [alternativ] file.pdf sida att dela på ...\n"
"%prog %%name [alternativ] file.pdf sidintervall att dela på ...\n"
"\t\n"
"Ex.\n"
"\t\n"
"%prog %%name file.pdf 6\n"
"%prog %%name file.pdf 6-12\n"
"%prog %%name file.pdf 6-12 8 10 9-20\n"
"\n"
"Dela en PDF.\n"

#: /home/kovid/work/calibre/src/calibre/ebooks/pdf/manipulate/split.py:61
msgid "Split Options:"
msgstr "Delningsalternativ:"

#: /home/kovid/work/calibre/src/calibre/ebooks/pdf/output.py:31
msgid ""
"The unit of measure. Default is inch. Choices are %s Note: This does not "
"override the unit for margins!"
msgstr ""
"Mätenhet. Standard är tum. Val är %s Notera: Detta är inte överridas enheten "
"för marginaler!"

#: /home/kovid/work/calibre/src/calibre/ebooks/pdf/output.py:36
msgid ""
"The size of the paper. This size will be overridden when an output profile "
"is used. Default is letter. Choices are %s"
msgstr ""
"Storleken på papperet. Denna storlek kommer att överridas när en "
"utdataprofil används. Standard är brev. Val är %s"

#: /home/kovid/work/calibre/src/calibre/ebooks/pdf/output.py:40
msgid ""
"Custom size of the document. Use the form widthxheight EG. `123x321` to "
"specify the width and height. This overrides any specified paper-size."
msgstr ""
"Anpassad storleken på dokumentet. Använd formuläret bredd x höjd ex.. "
"\"123x321\" för att ange bredd och höjd. Detta överrider specificerad "
"pappersstorlek."

#: /home/kovid/work/calibre/src/calibre/ebooks/pdf/output.py:45
msgid "The orientation of the page. Default is portrait. Choices are %s"
msgstr "Orientering av sidan. Standard är porträtt. Val är %s"

#: /home/kovid/work/calibre/src/calibre/ebooks/pdf/pdftohtml.py:55
msgid "Could not find pdftohtml, check it is in your PATH"
msgstr "Kunde inte hitta pdftohtml, kolla om det finns i din PATH"

#: /home/kovid/work/calibre/src/calibre/ebooks/pml/output.py:33
msgid ""
"Specify the character encoding of the output document. The default is cp1252."
msgstr "Ange vilken teckenkodning för utdokumentet. Standard är cp1252."

#: /home/kovid/work/calibre/src/calibre/ebooks/rtf/input.py:183
msgid ""
"This RTF file has a feature calibre does not support. Convert it to HTML "
"first and then try it."
msgstr ""
"Denna RTF-fil har en funktion som calibre inte stöder. Konvertera det till "
"HTML och sedan prova den."

#: /home/kovid/work/calibre/src/calibre/ebooks/tcr/output.py:23
msgid ""
"Specify the character encoding of the output document. The default is utf-8."
msgstr "Ange vilken teckenkodning för utdokumentet. Standardvärdet är UTF-8."

#: /home/kovid/work/calibre/src/calibre/ebooks/tcr/output.py:27
msgid ""
"Specify the compression level to use. Scale 1 - 10. 1 being the lowest "
"compression but the fastest and 10 being the highest compression but the "
"slowest."
msgstr ""
"Specificera komprimeringsnivå som ska användas. Skalan är från 1 till 10. 1 "
"är den lägsta komprimeringen, men den snabbaste och 10 är den högsta "
"komprimeringen, men långsammast."

#: /home/kovid/work/calibre/src/calibre/ebooks/txt/input.py:32
msgid ""
"Run the text input through the markdown pre-processor. To learn more about "
"markdown see"
msgstr ""
"Kör textinmatning genom \"markdown\" pre-processor. Om du vill veta mer om "
"\"markdown\" se"

#: /home/kovid/work/calibre/src/calibre/ebooks/txt/input.py:35
msgid "Do not insert a Table of Contents into the output text."
msgstr "Sätt inte en innehållsförteckning i uttexten."

#: /home/kovid/work/calibre/src/calibre/ebooks/txt/output.py:24
msgid ""
"Type of newline to use. Options are %s. Default is 'system'. Use 'old_mac' "
"for compatibility with Mac OS 9 and earlier. For Mac OS X use 'unix'. "
"'system' will default to the newline type used by this OS."
msgstr ""
"Typ av nyradstecken att använda. Alternativen är %s. Grundinställning är "
"\"system\". Använd \"old_mac\" för kompatibilitet med Mac OS 9 och tidigare. "
"För Mac OS X använder \"unix\". \"system\" för standard av nyradsteckenstyp "
"som används i detta OS."

#: /home/kovid/work/calibre/src/calibre/ebooks/txt/output.py:30
msgid ""
"Specify the character encoding of the output document. The default is utf-8. "
"Note: This option is not honored by all formats."
msgstr ""
"Ange vilken teckenkodning för utdokumentet. Grundinställning är UTF-8. Obs: "
"Detta alternativ är inte accepterat av alla format."

#: /home/kovid/work/calibre/src/calibre/ebooks/txt/output.py:38
msgid ""
"The maximum number of characters per line. This splits on the first space "
"before the specified value. If no space is found the line will be broken at "
"the space after and will exceed the specified value. Also, there is a "
"minimum of 25 characters. Use 0 to disable line splitting."
msgstr ""
"Det maximala antalet tecken per rad. Detta delar upp på första mellanrummet "
"före det angivna värdet. Om ingen mellanrum finns linjen kommer att brytas "
"på plats efter och kommer att överstiga det angivna värdet. Dessutom finns "
"det minst 25 tecken. Använd 0 för att inaktivera linjeuppdelning."

#: /home/kovid/work/calibre/src/calibre/ebooks/txt/output.py:45
msgid ""
"Force splitting on the max-line-length value when no space is present. Also "
"allows max-line-length to be below the minimum"
msgstr ""
"Tvingaduppdelning på max-radlängds värdet när inget utrymme finns. Även "
"tillåter max-radlängd att vara under den minsta"

#: /home/kovid/work/calibre/src/calibre/gui2/__init__.py:27
msgid "Send file to storage card instead of main memory by default"
msgstr ""
"Skicka fil till lagring på kort istället för primärminne som standard"

#: /home/kovid/work/calibre/src/calibre/gui2/__init__.py:29
msgid "Confirm before deleting"
msgstr "Bekräfta innan borttagning"

#: /home/kovid/work/calibre/src/calibre/gui2/__init__.py:31
msgid "Toolbar icon size"
msgstr "Toolbar ikonstorlek"

#: /home/kovid/work/calibre/src/calibre/gui2/__init__.py:33
msgid "Show button labels in the toolbar"
msgstr "Visa knappbeteckningar i verktygsfältet"

#: /home/kovid/work/calibre/src/calibre/gui2/__init__.py:35
msgid "Main window geometry"
msgstr "Huvudfönstrets geometri"

#: /home/kovid/work/calibre/src/calibre/gui2/__init__.py:37
msgid "Notify when a new version is available"
msgstr "Meddela när en ny version finns tillgänglig"

#: /home/kovid/work/calibre/src/calibre/gui2/__init__.py:39
msgid "Use Roman numerals for series number"
msgstr "Använd romerska siffror för serienummer"

#: /home/kovid/work/calibre/src/calibre/gui2/__init__.py:41
msgid "Sort tags list by popularity"
msgstr "Sortera taglista efter popularitet"

#: /home/kovid/work/calibre/src/calibre/gui2/__init__.py:43
msgid "Number of covers to show in the cover browsing mode"
msgstr "Antal omslag att visas på omslagsbläddringsvy"

#: /home/kovid/work/calibre/src/calibre/gui2/__init__.py:45
msgid "Defaults for conversion to LRF"
msgstr "Standardvärden för konvertering till LRF"

#: /home/kovid/work/calibre/src/calibre/gui2/__init__.py:47
msgid "Options for the LRF ebook viewer"
msgstr "Alternativ för LRF e-bokläsaren"

#: /home/kovid/work/calibre/src/calibre/gui2/__init__.py:50
msgid "Formats that are viewed using the internal viewer"
msgstr "Format som visas med den intern läsare"

#: /home/kovid/work/calibre/src/calibre/gui2/__init__.py:52
msgid "Columns to be displayed in the book list"
msgstr "Antal kolumner som ska visas i boklistan"

#: /home/kovid/work/calibre/src/calibre/gui2/__init__.py:53
msgid "Automatically launch content server on application startup"
msgstr "Automatiskt starta mediaservern vid programuppstart"

#: /home/kovid/work/calibre/src/calibre/gui2/__init__.py:54
msgid "Oldest news kept in database"
msgstr "Äldsta nyheter som finns i databasen"

#: /home/kovid/work/calibre/src/calibre/gui2/__init__.py:55
msgid "Show system tray icon"
msgstr "Visa systemfältsikonen"

#: /home/kovid/work/calibre/src/calibre/gui2/__init__.py:57
msgid "Upload downloaded news to device"
msgstr "Ladda upp nerladdade nyheter till enheten"

#: /home/kovid/work/calibre/src/calibre/gui2/__init__.py:59
msgid "Delete books from library after uploading to device"
msgstr "Ta bort böcker från biblioteket efter uppladdning till enheten"

#: /home/kovid/work/calibre/src/calibre/gui2/__init__.py:61
msgid ""
"Show the cover flow in a separate window instead of in the main calibre "
"window"
msgstr ""
"Visa omslagsbäddring i ett separat fönster istället för i calibre's "
"huvudfönster"

#: /home/kovid/work/calibre/src/calibre/gui2/__init__.py:63
msgid "Disable notifications from the system tray icon"
msgstr "Inaktivera meddelande från systemfältsikonen"

#: /home/kovid/work/calibre/src/calibre/gui2/__init__.py:65
msgid "Default action to perform when send to device button is clicked"
msgstr ""
"Standard åtgärd att utföra när 'skicka till enheten'  knappen klickas"

#: /home/kovid/work/calibre/src/calibre/gui2/__init__.py:87
msgid "Maximum number of waiting worker processes"
msgstr "Maximalt antal väntande bearbetningsprocesser"

#: /home/kovid/work/calibre/src/calibre/gui2/__init__.py:89
msgid "Download social metadata (tags/rating/etc.)"
msgstr "Hämta social metadata (taggar/betyg/m.m.)"

#: /home/kovid/work/calibre/src/calibre/gui2/__init__.py:91
msgid "Limit max simultaneous jobs to number of CPUs"
msgstr "Övre maximumgräns på samtidiga jobb till antalet CPUer"

#: /home/kovid/work/calibre/src/calibre/gui2/__init__.py:129
#: /home/kovid/work/calibre/src/calibre/gui2/wizard/__init__.py:439
msgid "Copied"
msgstr "Kopierad"

#: /home/kovid/work/calibre/src/calibre/gui2/__init__.py:163
msgid "Copy"
msgstr "Kopiera"

#: /home/kovid/work/calibre/src/calibre/gui2/__init__.py:163
msgid "Copy to Clipboard"
msgstr "Kopiera till klippbordet"

#: /home/kovid/work/calibre/src/calibre/gui2/__init__.py:394
msgid "Choose Files"
msgstr "Välj filer"

#: /home/kovid/work/calibre/src/calibre/gui2/add.py:54
msgid "Searching in"
msgstr "Söker i"

#: /home/kovid/work/calibre/src/calibre/gui2/add.py:163
msgid "Adding..."
msgstr "Lägger till..."

#: /home/kovid/work/calibre/src/calibre/gui2/add.py:176
msgid "Searching in all sub-directories..."
msgstr "Söker i all underkataloger..."

#: /home/kovid/work/calibre/src/calibre/gui2/add.py:189
msgid "Path error"
msgstr "Sökvägsfel"

#: /home/kovid/work/calibre/src/calibre/gui2/add.py:190
msgid "The specified directory could not be processed."
msgstr "Den angivna katalogen kunde inte behandlas."

#: /home/kovid/work/calibre/src/calibre/gui2/add.py:194
#: /home/kovid/work/calibre/src/calibre/gui2/device.py:495
msgid "No books"
msgstr "Inga böcker"

#: /home/kovid/work/calibre/src/calibre/gui2/add.py:195
msgid "No books found"
msgstr "Inga böcker funna"

#: /home/kovid/work/calibre/src/calibre/gui2/add.py:261
msgid "Added"
msgstr "Tillagd"

#: /home/kovid/work/calibre/src/calibre/gui2/add.py:274
msgid "Adding failed"
msgstr "Lägga till misslyckades"

#: /home/kovid/work/calibre/src/calibre/gui2/add.py:275
msgid ""
"The add books process seems to have hung. Try restarting calibre and adding "
"the books in smaller increments, until you find the problem book."
msgstr ""
"\"Lägg till böcker\" processen verkar ha låst sig. Försök att starta om "
"calibre och lägg till böcker i mindre steg, tills du hittar boken som ger "
"problemet."

#: /home/kovid/work/calibre/src/calibre/gui2/add.py:287
msgid "Duplicates found!"
msgstr "Dubbletter hittades!"

#: /home/kovid/work/calibre/src/calibre/gui2/add.py:288
msgid ""
"Books with the same title as the following already exist in the database. "
"Add them anyway?"
msgstr ""
"Böcker med samma titel som följande finns redan i databasen. Lägga till dem "
"i alla fall?"

#: /home/kovid/work/calibre/src/calibre/gui2/add.py:291
msgid "Adding duplicates..."
msgstr "Lägger till dubbletter ..."

#: /home/kovid/work/calibre/src/calibre/gui2/add.py:352
msgid "Saving..."
msgstr "Sparar..."

#: /home/kovid/work/calibre/src/calibre/gui2/add.py:405
msgid "Saved"
msgstr "Sparad"

#: /home/kovid/work/calibre/src/calibre/gui2/convert/bulk.py:36
msgid ""
"For settings that cannot be specified in this dialog, use the values saved "
"in a previous conversion (if they exist) instead of using the defaults "
"specified in the Preferences"
msgstr ""
"För inställningar som inte kan anges i den här dialogrutan, använd värden "
"som sparats i en tidigare omvandling (om de finns) istället för att använda "
"standardvärden som anges i Inställningar"

#: /home/kovid/work/calibre/src/calibre/gui2/convert/bulk.py:67
msgid "Bulk Convert"
msgstr "Masskonvertering"

#: /home/kovid/work/calibre/src/calibre/gui2/convert/bulk.py:80
#: /home/kovid/work/calibre/src/calibre/gui2/convert/single.py:185
msgid "Options specific to the output format."
msgstr "Alternativ specifika för utdataformatet."

#: /home/kovid/work/calibre/src/calibre/gui2/convert/comic_input.py:15
msgid "Comic Input"
msgstr "Serietidningsindata"

#: /home/kovid/work/calibre/src/calibre/gui2/convert/comic_input.py:16
#: /home/kovid/work/calibre/src/calibre/gui2/convert/epub_output.py:16
#: /home/kovid/work/calibre/src/calibre/gui2/convert/fb2_input.py:13
#: /home/kovid/work/calibre/src/calibre/gui2/convert/fb2_output.py:15
#: /home/kovid/work/calibre/src/calibre/gui2/convert/lrf_output.py:20
#: /home/kovid/work/calibre/src/calibre/gui2/convert/mobi_output.py:16
#: /home/kovid/work/calibre/src/calibre/gui2/convert/pdb_input.py:13
#: /home/kovid/work/calibre/src/calibre/gui2/convert/pdb_output.py:17
#: /home/kovid/work/calibre/src/calibre/gui2/convert/pdf_input.py:13
#: /home/kovid/work/calibre/src/calibre/gui2/convert/pdf_output.py:18
#: /home/kovid/work/calibre/src/calibre/gui2/convert/rb_output.py:15
#: /home/kovid/work/calibre/src/calibre/gui2/convert/txt_input.py:13
#: /home/kovid/work/calibre/src/calibre/gui2/convert/txt_output.py:17
msgid "Options specific to"
msgstr "Alternativ specifika för"

#: /home/kovid/work/calibre/src/calibre/gui2/convert/comic_input.py:16
#: /home/kovid/work/calibre/src/calibre/gui2/convert/fb2_input.py:13
#: /home/kovid/work/calibre/src/calibre/gui2/convert/pdb_input.py:13
#: /home/kovid/work/calibre/src/calibre/gui2/convert/pdf_input.py:13
#: /home/kovid/work/calibre/src/calibre/gui2/convert/txt_input.py:13
msgid "input"
msgstr "indata"

#: /home/kovid/work/calibre/src/calibre/gui2/convert/comic_input_ui.py:84
#: /home/kovid/work/calibre/src/calibre/gui2/convert/debug_ui.py:49
#: /home/kovid/work/calibre/src/calibre/gui2/convert/epub_output_ui.py:41
#: /home/kovid/work/calibre/src/calibre/gui2/convert/fb2_input_ui.py:28
#: /home/kovid/work/calibre/src/calibre/gui2/convert/fb2_output_ui.py:28
#: /home/kovid/work/calibre/src/calibre/gui2/convert/look_and_feel_ui.py:118
#: /home/kovid/work/calibre/src/calibre/gui2/convert/lrf_output_ui.py:115
#: /home/kovid/work/calibre/src/calibre/gui2/convert/metadata_ui.py:165
#: /home/kovid/work/calibre/src/calibre/gui2/convert/mobi_output_ui.py:44
#: /home/kovid/work/calibre/src/calibre/gui2/convert/page_setup_ui.py:110
#: /home/kovid/work/calibre/src/calibre/gui2/convert/pdb_input_ui.py:31
#: /home/kovid/work/calibre/src/calibre/gui2/convert/pdb_output_ui.py:35
#: /home/kovid/work/calibre/src/calibre/gui2/convert/pdf_input_ui.py:38
#: /home/kovid/work/calibre/src/calibre/gui2/convert/pdf_output_ui.py:39
#: /home/kovid/work/calibre/src/calibre/gui2/convert/rb_output_ui.py:28
#: /home/kovid/work/calibre/src/calibre/gui2/convert/structure_detection_ui.py:59
#: /home/kovid/work/calibre/src/calibre/gui2/convert/toc_ui.py:62
#: /home/kovid/work/calibre/src/calibre/gui2/convert/txt_input_ui.py:42
#: /home/kovid/work/calibre/src/calibre/gui2/convert/txt_output_ui.py:45
#: /home/kovid/work/calibre/src/calibre/gui2/convert/xexp_edit_ui.py:49
#: /home/kovid/work/calibre/src/calibre/gui2/convert/xpath_wizard_ui.py:67
#: /home/kovid/work/calibre/src/calibre/gui2/device_drivers/configwidget_ui.py:74
#: /home/kovid/work/calibre/src/calibre/gui2/dialogs/config/save_template_ui.py:41
#: /home/kovid/work/calibre/src/calibre/gui2/dialogs/search_item_ui.py:35
#: /home/kovid/work/calibre/src/calibre/gui2/filename_pattern_ui.py:106
#: /home/kovid/work/calibre/src/calibre/gui2/wizard/send_email_ui.py:107
msgid "Form"
msgstr "Formulär"

#: /home/kovid/work/calibre/src/calibre/gui2/convert/comic_input_ui.py:85
#: /home/kovid/work/calibre/src/calibre/gui2/dialogs/comicconf_ui.py:94
msgid "&Number of Colors:"
msgstr "&Antal färger:"

#: /home/kovid/work/calibre/src/calibre/gui2/convert/comic_input_ui.py:86
#: /home/kovid/work/calibre/src/calibre/gui2/dialogs/comicconf_ui.py:96
msgid "Disable &normalize"
msgstr "Inaktivera &normalisering"

#: /home/kovid/work/calibre/src/calibre/gui2/convert/comic_input_ui.py:87
#: /home/kovid/work/calibre/src/calibre/gui2/dialogs/comicconf_ui.py:97
msgid "Keep &aspect ratio"
msgstr "Behåll &proportion"

#: /home/kovid/work/calibre/src/calibre/gui2/convert/comic_input_ui.py:88
#: /home/kovid/work/calibre/src/calibre/gui2/dialogs/comicconf_ui.py:98
msgid "Disable &Sharpening"
msgstr "Inaktivera &Skärpa"

#: /home/kovid/work/calibre/src/calibre/gui2/convert/comic_input_ui.py:89
#: /home/kovid/work/calibre/src/calibre/gui2/dialogs/comicconf_ui.py:104
msgid "Disable &Trimming"
msgstr "Inaktivera &Beskärning"

#: /home/kovid/work/calibre/src/calibre/gui2/convert/comic_input_ui.py:90
#: /home/kovid/work/calibre/src/calibre/gui2/dialogs/comicconf_ui.py:103
msgid "&Wide"
msgstr "&Vidd"

#: /home/kovid/work/calibre/src/calibre/gui2/convert/comic_input_ui.py:91
#: /home/kovid/work/calibre/src/calibre/gui2/dialogs/comicconf_ui.py:99
msgid "&Landscape"
msgstr "&Liggande"

#: /home/kovid/work/calibre/src/calibre/gui2/convert/comic_input_ui.py:92
#: /home/kovid/work/calibre/src/calibre/gui2/dialogs/comicconf_ui.py:101
msgid "&Right to left"
msgstr "&Höger till vänster"

#: /home/kovid/work/calibre/src/calibre/gui2/convert/comic_input_ui.py:93
#: /home/kovid/work/calibre/src/calibre/gui2/dialogs/comicconf_ui.py:100
msgid "Don't so&rt"
msgstr "So&rtera inte"

#: /home/kovid/work/calibre/src/calibre/gui2/convert/comic_input_ui.py:94
#: /home/kovid/work/calibre/src/calibre/gui2/dialogs/comicconf_ui.py:102
msgid "De&speckle"
msgstr "Ta bort &fläckar"

#: /home/kovid/work/calibre/src/calibre/gui2/convert/comic_input_ui.py:95
msgid "&Disable comic processing"
msgstr "Inaktivera serietidningsbearbetning"

#: /home/kovid/work/calibre/src/calibre/gui2/convert/comic_input_ui.py:96
#: /home/kovid/work/calibre/src/calibre/gui2/convert/single_ui.py:111
msgid "&Output format:"
msgstr "&Utformat:"

#: /home/kovid/work/calibre/src/calibre/gui2/convert/debug.py:19
msgid "Debug"
msgstr "Felsök"

#: /home/kovid/work/calibre/src/calibre/gui2/convert/debug.py:21
msgid "Debug the conversion process."
msgstr "Felsök omvandlingsprocessen."

#: /home/kovid/work/calibre/src/calibre/gui2/convert/debug.py:38
#: /home/kovid/work/calibre/src/calibre/gui2/convert/debug_ui.py:51
msgid "Choose debug folder"
msgstr "Välj felsökningskatalog"

#: /home/kovid/work/calibre/src/calibre/gui2/convert/debug.py:57
msgid "Invalid debug directory"
msgstr "Ogiltig felsökningskatalog"

#: /home/kovid/work/calibre/src/calibre/gui2/convert/debug.py:58
msgid "Failed to create debug directory"
msgstr "Misslyckades att skapa felsökningskatalog"

#: /home/kovid/work/calibre/src/calibre/gui2/convert/debug_ui.py:50
msgid ""
"Choose a folder to put the debug output into. If you specify a folder, "
"calibre will place a lot of debug output into it. This will be useful in "
"understanding the conversion process and figuring out the correct values for "
"conversion parameters like Table of Contents and Chapter Detection."
msgstr ""
"Välj en mapp att sätta debuginformationen in. Om du anger en mapp kommer "
"calibre läggea stor dela av debuginformationen in i den. Detta kommer att "
"vara användbart för att förstå omvandlingsprocessen och räkna ut rätt värden "
"för konverteringsparametrar såsom innehållsförteckning och kapitel "
"Detektering."

#: /home/kovid/work/calibre/src/calibre/gui2/convert/debug_ui.py:52
#: /home/kovid/work/calibre/src/calibre/gui2/convert/debug_ui.py:53
#: /home/kovid/work/calibre/src/calibre/gui2/convert/look_and_feel_ui.py:124
#: /home/kovid/work/calibre/src/calibre/gui2/convert/metadata_ui.py:170
#: /home/kovid/work/calibre/src/calibre/gui2/convert/xexp_edit_ui.py:52
#: /home/kovid/work/calibre/src/calibre/gui2/device_drivers/configwidget_ui.py:76
#: /home/kovid/work/calibre/src/calibre/gui2/device_drivers/configwidget_ui.py:77
#: /home/kovid/work/calibre/src/calibre/gui2/dialogs/config/config_ui.py:504
#: /home/kovid/work/calibre/src/calibre/gui2/dialogs/config/config_ui.py:517
#: /home/kovid/work/calibre/src/calibre/gui2/dialogs/config/config_ui.py:518
#: /home/kovid/work/calibre/src/calibre/gui2/dialogs/config/config_ui.py:534
#: /home/kovid/work/calibre/src/calibre/gui2/dialogs/config/config_ui.py:535
#: /home/kovid/work/calibre/src/calibre/gui2/dialogs/config/config_ui.py:570
#: /home/kovid/work/calibre/src/calibre/gui2/dialogs/metadata_single_ui.py:357
#: /home/kovid/work/calibre/src/calibre/gui2/dialogs/metadata_single_ui.py:362
#: /home/kovid/work/calibre/src/calibre/gui2/dialogs/metadata_single_ui.py:376
#: /home/kovid/work/calibre/src/calibre/gui2/dialogs/metadata_single_ui.py:387
#: /home/kovid/work/calibre/src/calibre/gui2/dialogs/metadata_single_ui.py:389
#: /home/kovid/work/calibre/src/calibre/gui2/dialogs/metadata_single_ui.py:391
#: /home/kovid/work/calibre/src/calibre/gui2/dialogs/metadata_single_ui.py:396
#: /home/kovid/work/calibre/src/calibre/gui2/dialogs/metadata_single_ui.py:398
#: /home/kovid/work/calibre/src/calibre/gui2/dialogs/tag_editor_ui.py:126
#: /home/kovid/work/calibre/src/calibre/gui2/dialogs/tag_editor_ui.py:128
#: /home/kovid/work/calibre/src/calibre/gui2/dialogs/tag_editor_ui.py:131
#: /home/kovid/work/calibre/src/calibre/gui2/dialogs/tag_editor_ui.py:135
#: /home/kovid/work/calibre/src/calibre/gui2/dialogs/user_profiles_ui.py:267
#: /home/kovid/work/calibre/src/calibre/gui2/dialogs/user_profiles_ui.py:269
#: /home/kovid/work/calibre/src/calibre/gui2/dialogs/user_profiles_ui.py:270
#: /home/kovid/work/calibre/src/calibre/gui2/main_ui.py:332
#: /home/kovid/work/calibre/src/calibre/gui2/main_ui.py:334
#: /home/kovid/work/calibre/src/calibre/gui2/main_ui.py:340
#: /home/kovid/work/calibre/src/calibre/gui2/shortcuts_ui.py:74
#: /home/kovid/work/calibre/src/calibre/gui2/shortcuts_ui.py:79
#: /home/kovid/work/calibre/src/calibre/gui2/viewer/main_ui.py:180
msgid "..."
msgstr "..."

#: /home/kovid/work/calibre/src/calibre/gui2/convert/debug_ui.py:54
msgid ""
"The debug process outputs the intermediate HTML generated at various stages "
"of the conversion process. This HTML can sometimes serve as a good starting "
"point for hand editing a conversion."
msgstr ""
"Den felsökningsprocessen matar ut HTML resultat som genereras vid olika "
"skeden av omvandlingsprocessen. Denna HTML kan ibland tjäna som en bra "
"utgångspunkt för handredigera en omvandling."

#: /home/kovid/work/calibre/src/calibre/gui2/convert/epub_output.py:15
msgid "EPUB Output"
msgstr "EPUB utdata"

#: /home/kovid/work/calibre/src/calibre/gui2/convert/epub_output.py:16
#: /home/kovid/work/calibre/src/calibre/gui2/convert/fb2_output.py:15
#: /home/kovid/work/calibre/src/calibre/gui2/convert/lrf_output.py:20
#: /home/kovid/work/calibre/src/calibre/gui2/convert/mobi_output.py:16
#: /home/kovid/work/calibre/src/calibre/gui2/convert/pdb_output.py:17
#: /home/kovid/work/calibre/src/calibre/gui2/convert/pdf_output.py:18
#: /home/kovid/work/calibre/src/calibre/gui2/convert/rb_output.py:15
#: /home/kovid/work/calibre/src/calibre/gui2/convert/txt_output.py:17
msgid "output"
msgstr "utdata"

#: /home/kovid/work/calibre/src/calibre/gui2/convert/epub_output_ui.py:42
msgid "Do not &split on page breaks"
msgstr "Dela inte på &sidbrytningar"

#: /home/kovid/work/calibre/src/calibre/gui2/convert/epub_output_ui.py:43
msgid "Split files &larger than:"
msgstr "Dela fi&ler och större än:"

#: /home/kovid/work/calibre/src/calibre/gui2/convert/epub_output_ui.py:44
msgid " KB"
msgstr " KB"

#: /home/kovid/work/calibre/src/calibre/gui2/convert/epub_output_ui.py:45
msgid "No default &cover"
msgstr "Inget standard &omslag"

#: /home/kovid/work/calibre/src/calibre/gui2/convert/fb2_input.py:12
msgid "FB2 Input"
msgstr "FB2 Indata"

#: /home/kovid/work/calibre/src/calibre/gui2/convert/fb2_input_ui.py:29
msgid "Do not insert a &Table of Contents at the beginning of the book."
msgstr "Sätt inte in en innehållsför&teckning i början av boken."

#: /home/kovid/work/calibre/src/calibre/gui2/convert/fb2_output.py:14
msgid "FB2 Output"
msgstr "FB2 utdata"

#: /home/kovid/work/calibre/src/calibre/gui2/convert/fb2_output_ui.py:29
#: /home/kovid/work/calibre/src/calibre/gui2/convert/pdb_output_ui.py:37
#: /home/kovid/work/calibre/src/calibre/gui2/convert/rb_output_ui.py:29
#: /home/kovid/work/calibre/src/calibre/gui2/convert/txt_output_ui.py:47
msgid "&Inline TOC"
msgstr "&Innehållsförteckning på raden"

#: /home/kovid/work/calibre/src/calibre/gui2/convert/font_key_ui.py:99
msgid "Font rescaling wizard"
msgstr "Typsnittsomskalningsguide"

#: /home/kovid/work/calibre/src/calibre/gui2/convert/font_key_ui.py:100
msgid ""
"<p>This wizard will help you choose an appropriate font size key for your "
"needs. Just enter the base font size of the input document and then enter an "
"input font size. The wizard will display what font size it will be mapped "
"to, by the font rescaling algorithm. You can adjust the algorithm by "
"adjusting the output base font size and font key below. When you find values "
"suitable for you, click OK.</p>\n"
"<p>By default, if the output base font size is zero and/or no font size key "
"is specified, calibre will use the values from the current Output Profile. "
"</p>\n"
"<p>See the <a href=\"http://calibre-"
"ebook.com/user_manual/conversion.html#font-size-rescaling\">User Manual</a> "
"for a discussion of how font size rescaling works.</p>"
msgstr ""
"<p> Guiden hjälper dig välja en lämplig teckenstorleksnyckel för dina behov. "
"Skriv bara in basteckenstorleken av ingående dokument och sedan ange en "
"teckenstorleken. Guiden kommer att visa vilken teckenstorlek som kommer att "
"användas för omskalningsalgoritmen för teckensnittet. Du kan justera "
"algoritmen genom att justera utbasteckenstorleken och typsnittsnyckel nedan. "
"När du hittar värden som passar dig, klicka på OK. </p>\n"
"<p> Som standard om basteckenstorleken ut är noll och / eller ingen "
"typsnittsnyckel anges, calibre kommer att använda värdena från den aktuella "
"utprofilen. </p>\n"
"<p> Se <a href=\"http://calibre-ebook.com/user_manual/conversion.html#font-"
"size-rescaling\"> Bruksanvisning </a> för en beskrivning om hur "
"teckenstorleksomskalning fungerar. < /p>"

#: /home/kovid/work/calibre/src/calibre/gui2/convert/font_key_ui.py:103
msgid "&Output document"
msgstr "Utd&ocument"

#: /home/kovid/work/calibre/src/calibre/gui2/convert/font_key_ui.py:104
#: /home/kovid/work/calibre/src/calibre/gui2/convert/font_key_ui.py:109
msgid "&Base font size:"
msgstr "&Bastypsnittsstorlek"

#: /home/kovid/work/calibre/src/calibre/gui2/convert/font_key_ui.py:105
#: /home/kovid/work/calibre/src/calibre/gui2/convert/look_and_feel_ui.py:122
msgid "Font size &key:"
msgstr "Typsnittsstorleks nyc&kel"

#: /home/kovid/work/calibre/src/calibre/gui2/convert/font_key_ui.py:106
#: /home/kovid/work/calibre/src/calibre/gui2/convert/font_key_ui.py:110
#: /home/kovid/work/calibre/src/calibre/gui2/convert/font_key_ui.py:112
#: /home/kovid/work/calibre/src/calibre/gui2/convert/look_and_feel_ui.py:121
#: /home/kovid/work/calibre/src/calibre/gui2/convert/look_and_feel_ui.py:126
#: /home/kovid/work/calibre/src/calibre/gui2/convert/lrf_output_ui.py:118
#: /home/kovid/work/calibre/src/calibre/gui2/convert/lrf_output_ui.py:120
#: /home/kovid/work/calibre/src/calibre/gui2/convert/lrf_output_ui.py:125
#: /home/kovid/work/calibre/src/calibre/gui2/convert/page_setup_ui.py:116
#: /home/kovid/work/calibre/src/calibre/gui2/convert/page_setup_ui.py:118
#: /home/kovid/work/calibre/src/calibre/gui2/convert/page_setup_ui.py:120
#: /home/kovid/work/calibre/src/calibre/gui2/convert/page_setup_ui.py:122
msgid " pt"
msgstr " pt"

#: /home/kovid/work/calibre/src/calibre/gui2/convert/font_key_ui.py:107
msgid "Use &default values"
msgstr "Använd stan&dardvärden"

#: /home/kovid/work/calibre/src/calibre/gui2/convert/font_key_ui.py:108
msgid "&Input document"
msgstr "&Indokument"

#: /home/kovid/work/calibre/src/calibre/gui2/convert/font_key_ui.py:111
msgid "&Font size: "
msgstr "&Typsnittsstorlek: "

#: /home/kovid/work/calibre/src/calibre/gui2/convert/font_key_ui.py:113
msgid " will map to size: "
msgstr " kommer omvandlas till storlek: "

#: /home/kovid/work/calibre/src/calibre/gui2/convert/font_key_ui.py:114
msgid "0.0 pt"
msgstr "0.0 pt"

#: /home/kovid/work/calibre/src/calibre/gui2/convert/look_and_feel.py:16
msgid "Look & Feel"
msgstr "Utseende och känsla"

#: /home/kovid/work/calibre/src/calibre/gui2/convert/look_and_feel.py:18
msgid "Control the look and feel of the output"
msgstr "Styr utseendet och känslan av utdata"

#: /home/kovid/work/calibre/src/calibre/gui2/convert/look_and_feel_ui.py:119
msgid "&Disable font size rescaling"
msgstr "&Inaktivera teckenstorleksomskalning"

#: /home/kovid/work/calibre/src/calibre/gui2/convert/look_and_feel_ui.py:120
msgid "Base &font size:"
msgstr "Basteckenstorlek"

#: /home/kovid/work/calibre/src/calibre/gui2/convert/look_and_feel_ui.py:123
msgid "Wizard to help you choose an appropriate font size key"
msgstr "Guiden som hjälper dig att välja en lämplig teckenstorleksnyckel"

#: /home/kovid/work/calibre/src/calibre/gui2/convert/look_and_feel_ui.py:125
msgid "Line &height:"
msgstr "Rad&höjd:"

#: /home/kovid/work/calibre/src/calibre/gui2/convert/look_and_feel_ui.py:127
msgid "Input character &encoding:"
msgstr "Kodning av intecken:"

#: /home/kovid/work/calibre/src/calibre/gui2/convert/look_and_feel_ui.py:128
msgid "Remove &spacing between paragraphs"
msgstr "Ta bort & styckeavstånd"

#: /home/kovid/work/calibre/src/calibre/gui2/convert/look_and_feel_ui.py:129
msgid "Indent size:"
msgstr "Indenteringslängd:"

#: /home/kovid/work/calibre/src/calibre/gui2/convert/look_and_feel_ui.py:130
msgid ""
"<p>When calibre removes inter paragraph spacing, it automatically sets a "
"paragraph indent, to ensure that paragraphs can be easily distinguished. "
"This option controls the width of that indent."
msgstr ""
"<p> När calibre tar bort styckesavstånd ställer det automatiskt ett "
"styckesindraget, för att säkerställa att punkterna kan lätt skiljas. Det här "
"alternativet styr bredden på nämnda indraget."

#: /home/kovid/work/calibre/src/calibre/gui2/convert/look_and_feel_ui.py:131
msgid " em"
msgstr " em"

#: /home/kovid/work/calibre/src/calibre/gui2/convert/look_and_feel_ui.py:132
msgid "Insert &blank line"
msgstr "Infoga  blankrad"

#: /home/kovid/work/calibre/src/calibre/gui2/convert/look_and_feel_ui.py:133
msgid "No text &justification"
msgstr "Ingen textjustering"

#: /home/kovid/work/calibre/src/calibre/gui2/convert/look_and_feel_ui.py:134
msgid "&Linearize tables"
msgstr "&Linearisera tabeller"

#: /home/kovid/work/calibre/src/calibre/gui2/convert/look_and_feel_ui.py:135
msgid "&Transliterate unicode characters to ASCII."
msgstr "&Translitterera Unicode-tecken till ASCII."

#: /home/kovid/work/calibre/src/calibre/gui2/convert/look_and_feel_ui.py:136
msgid "Extra &CSS"
msgstr "Extra &CSS"

#: /home/kovid/work/calibre/src/calibre/gui2/convert/lrf_output.py:19
msgid "LRF Output"
msgstr "LRF utdata"

#: /home/kovid/work/calibre/src/calibre/gui2/convert/lrf_output_ui.py:116
msgid "Enable &autorotation of wide images"
msgstr "Aktivera &autorotation av breda bilder"

#: /home/kovid/work/calibre/src/calibre/gui2/convert/lrf_output_ui.py:117
msgid "&Wordspace:"
msgstr "Ordutrymme:"

#: /home/kovid/work/calibre/src/calibre/gui2/convert/lrf_output_ui.py:119
msgid "Minimum para. &indent:"
msgstr "Minimum styckes&indrag:"

#: /home/kovid/work/calibre/src/calibre/gui2/convert/lrf_output_ui.py:121
msgid "Render &tables as images"
msgstr "Framställ &tabeller som bilder"

#: /home/kovid/work/calibre/src/calibre/gui2/convert/lrf_output_ui.py:122
msgid "Text size multiplier for text in rendered tables:"
msgstr "Textstorleksmultiplikator för text i framställda tabeller:"

#: /home/kovid/work/calibre/src/calibre/gui2/convert/lrf_output_ui.py:123
msgid "Add &header"
msgstr "Lägg till rubrik"

#: /home/kovid/work/calibre/src/calibre/gui2/convert/lrf_output_ui.py:124
msgid "Header &separation:"
msgstr "Rubrik&separering"

#: /home/kovid/work/calibre/src/calibre/gui2/convert/lrf_output_ui.py:126
msgid "Header &format:"
msgstr "Rubrik&format:"

#: /home/kovid/work/calibre/src/calibre/gui2/convert/lrf_output_ui.py:127
msgid "&Embed fonts"
msgstr "Inbyggda teckensnitt"

#: /home/kovid/work/calibre/src/calibre/gui2/convert/lrf_output_ui.py:128
msgid "&Serif font family:"
msgstr "&Serif typsnittsfamilj:"

#: /home/kovid/work/calibre/src/calibre/gui2/convert/lrf_output_ui.py:129
msgid "S&ans-serif font family:"
msgstr "S&ans-serif typsnittsfamilj:"

#: /home/kovid/work/calibre/src/calibre/gui2/convert/lrf_output_ui.py:130
msgid "&Monospaced font family:"
msgstr "&Monospaced typsnittsfamilj:"

#: /home/kovid/work/calibre/src/calibre/gui2/convert/metadata.py:41
#: /home/kovid/work/calibre/src/calibre/gui2/viewer/main.py:114
#: /home/kovid/work/calibre/src/calibre/gui2/viewer/main_ui.py:189
msgid "Metadata"
msgstr "Metadata"

#: /home/kovid/work/calibre/src/calibre/gui2/convert/metadata.py:43
msgid ""
"Set the metadata. The output file will contain as much of this metadata as "
"possible."
msgstr ""
"Ange metadata. Utdatafilen kommer att innehålla så mycket av metadata som "
"möjligt."

#: /home/kovid/work/calibre/src/calibre/gui2/convert/metadata.py:160
#: /home/kovid/work/calibre/src/calibre/gui2/dialogs/metadata_single.py:99
msgid "Choose cover for "
msgstr "Välj omslag för "

#: /home/kovid/work/calibre/src/calibre/gui2/convert/metadata.py:167
#: /home/kovid/work/calibre/src/calibre/gui2/dialogs/metadata_single.py:106
msgid "Cannot read"
msgstr "Kan inte läsa"

#: /home/kovid/work/calibre/src/calibre/gui2/convert/metadata.py:168
#: /home/kovid/work/calibre/src/calibre/gui2/dialogs/metadata_single.py:107
msgid "You do not have permission to read the file: "
msgstr "Du har inte behörighet att läsa filen: "

#: /home/kovid/work/calibre/src/calibre/gui2/convert/metadata.py:176
#: /home/kovid/work/calibre/src/calibre/gui2/convert/metadata.py:183
#: /home/kovid/work/calibre/src/calibre/gui2/dialogs/metadata_single.py:115
msgid "Error reading file"
msgstr "Fel vid läsningen av filen"

#: /home/kovid/work/calibre/src/calibre/gui2/convert/metadata.py:177
#: /home/kovid/work/calibre/src/calibre/gui2/dialogs/metadata_single.py:116
msgid "<p>There was an error reading from file: <br /><b>"
msgstr "<p> Det uppstod ett fel vid läsning från fil: <br /> <b>"

#: /home/kovid/work/calibre/src/calibre/gui2/convert/metadata.py:184
#: /home/kovid/work/calibre/src/calibre/gui2/dialogs/metadata_single.py:124
msgid " is not a valid picture"
msgstr " är inte en giltig bild"

#: /home/kovid/work/calibre/src/calibre/gui2/convert/metadata_ui.py:166
#: /home/kovid/work/calibre/src/calibre/gui2/dialogs/metadata_single_ui.py:393
msgid "Book Cover"
msgstr "Bokomslag"

#: /home/kovid/work/calibre/src/calibre/gui2/convert/metadata_ui.py:167
msgid "Use cover from &source file"
msgstr "Använd omslag från källfil"

#: /home/kovid/work/calibre/src/calibre/gui2/convert/metadata_ui.py:168
#: /home/kovid/work/calibre/src/calibre/gui2/dialogs/metadata_single_ui.py:394
msgid "Change &cover image:"
msgstr "Ändra omslagsbild:"

#: /home/kovid/work/calibre/src/calibre/gui2/convert/metadata_ui.py:169
#: /home/kovid/work/calibre/src/calibre/gui2/dialogs/metadata_single_ui.py:395
msgid "Browse for an image to use as the cover of this book."
msgstr "Bläddra till en bild att använda som omslaget till denna bok."

#: /home/kovid/work/calibre/src/calibre/gui2/convert/metadata_ui.py:171
#: /home/kovid/work/calibre/src/calibre/gui2/dialogs/metadata_single_ui.py:354
msgid "&Title: "
msgstr "&Titel: "

#: /home/kovid/work/calibre/src/calibre/gui2/convert/metadata_ui.py:172
#: /home/kovid/work/calibre/src/calibre/gui2/dialogs/metadata_single_ui.py:355
msgid "Change the title of this book"
msgstr "Ändra titeln på denna bok"

#: /home/kovid/work/calibre/src/calibre/gui2/convert/metadata_ui.py:173
#: /home/kovid/work/calibre/src/calibre/gui2/dialogs/metadata_bulk_ui.py:138
#: /home/kovid/work/calibre/src/calibre/gui2/dialogs/metadata_single_ui.py:358
msgid "&Author(s): "
msgstr "Författare: "

#: /home/kovid/work/calibre/src/calibre/gui2/convert/metadata_ui.py:174
msgid "Author So&rt:"
msgstr "Författare sortering:"

#: /home/kovid/work/calibre/src/calibre/gui2/convert/metadata_ui.py:175
msgid ""
"Change the author(s) of this book. Multiple authors should be separated by a "
"comma"
msgstr ""
"Ändra författaren till denna bok. Flera författare ska avgränsas med ett "
"kommatecken"

#: /home/kovid/work/calibre/src/calibre/gui2/convert/metadata_ui.py:176
#: /home/kovid/work/calibre/src/calibre/gui2/dialogs/metadata_bulk_ui.py:146
#: /home/kovid/work/calibre/src/calibre/gui2/dialogs/metadata_single_ui.py:367
msgid "&Publisher: "
msgstr "Förlag: "

#: /home/kovid/work/calibre/src/calibre/gui2/convert/metadata_ui.py:177
#: /home/kovid/work/calibre/src/calibre/gui2/dialogs/metadata_single_ui.py:368
msgid "Ta&gs: "
msgstr "Taggar: "

#: /home/kovid/work/calibre/src/calibre/gui2/convert/metadata_ui.py:178
#: /home/kovid/work/calibre/src/calibre/gui2/dialogs/metadata_bulk_ui.py:148
#: /home/kovid/work/calibre/src/calibre/gui2/dialogs/metadata_single_ui.py:369
msgid ""
"Tags categorize the book. This is particularly useful while searching. "
"<br><br>They can be any words or phrases, separated by commas."
msgstr ""
"Taggar kategoriserar boken. Detta är särskilt användbart när du söker. <br> "
"<br> De kan vara alla ord eller fraser, separerade med kommatecken."

#: /home/kovid/work/calibre/src/calibre/gui2/convert/metadata_ui.py:179
#: /home/kovid/work/calibre/src/calibre/gui2/dialogs/metadata_bulk_ui.py:153
#: /home/kovid/work/calibre/src/calibre/gui2/dialogs/metadata_single_ui.py:372
msgid "&Series:"
msgstr "&Serier:"

#: /home/kovid/work/calibre/src/calibre/gui2/convert/metadata_ui.py:180
#: /home/kovid/work/calibre/src/calibre/gui2/convert/metadata_ui.py:181
#: /home/kovid/work/calibre/src/calibre/gui2/dialogs/metadata_bulk_ui.py:154
#: /home/kovid/work/calibre/src/calibre/gui2/dialogs/metadata_bulk_ui.py:155
#: /home/kovid/work/calibre/src/calibre/gui2/dialogs/metadata_single_ui.py:373
#: /home/kovid/work/calibre/src/calibre/gui2/dialogs/metadata_single_ui.py:374
msgid "List of known series. You can add new series."
msgstr "Lista över kända serier. Du kan lägga till nya serie."

#: /home/kovid/work/calibre/src/calibre/gui2/convert/metadata_ui.py:182
#: /home/kovid/work/calibre/src/calibre/gui2/dialogs/metadata_single_ui.py:379
msgid "Book "
msgstr "Bok "

#: /home/kovid/work/calibre/src/calibre/gui2/convert/mobi_output.py:15
msgid "MOBI Output"
msgstr "MOBI utdata"

#: /home/kovid/work/calibre/src/calibre/gui2/convert/mobi_output_ui.py:45
msgid "&Title for Table of Contents:"
msgstr "&Titel för Innehållsförteckning:"

#: /home/kovid/work/calibre/src/calibre/gui2/convert/mobi_output_ui.py:46
msgid "Rescale images for &Palm devices"
msgstr "Omskala bilder för &Palm-enheter"

#: /home/kovid/work/calibre/src/calibre/gui2/convert/mobi_output_ui.py:47
msgid "Use author &sort for author"
msgstr "Använd författare &sortera efter författare"

#: /home/kovid/work/calibre/src/calibre/gui2/convert/mobi_output_ui.py:48
msgid "Disable compression of the file contents"
msgstr "Inaktivera komprimering av filens innehåll"

#: /home/kovid/work/calibre/src/calibre/gui2/convert/mobi_output_ui.py:49
msgid "Do not add Table of Contents to book"
msgstr "Lägg inte till innehållsförteckningen för boken"

#: /home/kovid/work/calibre/src/calibre/gui2/convert/page_setup.py:35
msgid "Page Setup"
msgstr "Sidinställning"

#: /home/kovid/work/calibre/src/calibre/gui2/convert/page_setup_ui.py:111
msgid "&Output profile:"
msgstr "Utprofil:"

#: /home/kovid/work/calibre/src/calibre/gui2/convert/page_setup_ui.py:112
msgid "Profile description"
msgstr "Profilbeskrivning"

#: /home/kovid/work/calibre/src/calibre/gui2/convert/page_setup_ui.py:113
msgid "&Input profile:"
msgstr "Inprofil"

#: /home/kovid/work/calibre/src/calibre/gui2/convert/page_setup_ui.py:114
msgid "Margins"
msgstr "Sidmarginaler"

#: /home/kovid/work/calibre/src/calibre/gui2/convert/page_setup_ui.py:115
msgid "&Left:"
msgstr "Vänster:"

#: /home/kovid/work/calibre/src/calibre/gui2/convert/page_setup_ui.py:117
msgid "&Top:"
msgstr "Överkant:"

#: /home/kovid/work/calibre/src/calibre/gui2/convert/page_setup_ui.py:119
msgid "&Right:"
msgstr "Höger:"

#: /home/kovid/work/calibre/src/calibre/gui2/convert/page_setup_ui.py:121
msgid "&Bottom:"
msgstr "Nederkant:"

#: /home/kovid/work/calibre/src/calibre/gui2/convert/pdb_input.py:12
msgid "PDB Input"
msgstr "PDB indata"

#: /home/kovid/work/calibre/src/calibre/gui2/convert/pdb_input_ui.py:32
#: /home/kovid/work/calibre/src/calibre/gui2/convert/txt_input_ui.py:43
msgid "Treat each &line as a paragraph"
msgstr "Behandla varje rad som ett stycke"

#: /home/kovid/work/calibre/src/calibre/gui2/convert/pdb_input_ui.py:33
#: /home/kovid/work/calibre/src/calibre/gui2/convert/txt_input_ui.py:44
msgid "Assume print formatting"
msgstr "Anta utskriftsformatering"

#: /home/kovid/work/calibre/src/calibre/gui2/convert/pdb_output.py:16
msgid "PDB Output"
msgstr "PDB utdata"

#: /home/kovid/work/calibre/src/calibre/gui2/convert/pdb_output_ui.py:36
msgid "&Format:"
msgstr "&Format:"

#: /home/kovid/work/calibre/src/calibre/gui2/convert/pdf_input.py:12
msgid "PDF Input"
msgstr "PDF indata"

#: /home/kovid/work/calibre/src/calibre/gui2/convert/pdf_input_ui.py:39
msgid "Line &Un-Wrapping Factor:"
msgstr "Radbrytningsfaktor:"

#: /home/kovid/work/calibre/src/calibre/gui2/convert/pdf_input_ui.py:40
msgid "No &Images"
msgstr "&Inga bilder"

#: /home/kovid/work/calibre/src/calibre/gui2/convert/pdf_output.py:17
msgid "PDF Output"
msgstr "PDF utdata"

#: /home/kovid/work/calibre/src/calibre/gui2/convert/pdf_output_ui.py:40
msgid "&Paper Size:"
msgstr "&Pappersstorlek:"

#: /home/kovid/work/calibre/src/calibre/gui2/convert/pdf_output_ui.py:41
msgid "&Orientation:"
msgstr "&Orientering:"

#: /home/kovid/work/calibre/src/calibre/gui2/convert/rb_output.py:14
msgid "RB Output"
msgstr "RB utdata"

#: /home/kovid/work/calibre/src/calibre/gui2/convert/regex_builder.py:77
#: /home/kovid/work/calibre/src/calibre/gui2/ui.py:1609
msgid "Choose the format to view"
msgstr "Välj format för visning"

#: /home/kovid/work/calibre/src/calibre/gui2/convert/regex_builder.py:83
msgid "Cannot build regex using the GUI builder without a book."
msgstr "Kan inte bygga regex med GUI byggare utan en bok."

#: /home/kovid/work/calibre/src/calibre/gui2/convert/regex_builder.py:83
msgid "No formats available"
msgstr "Inga format finns"

#: /home/kovid/work/calibre/src/calibre/gui2/convert/regex_builder.py:99
msgid "Open book"
msgstr "Öppna bok"

#: /home/kovid/work/calibre/src/calibre/gui2/convert/regex_builder.py:99
msgid "~"
msgstr "~"

#: /home/kovid/work/calibre/src/calibre/gui2/convert/regex_builder_ui.py:46
msgid "Regex Builder"
msgstr "Regulära uttrycksbyggare"

#: /home/kovid/work/calibre/src/calibre/gui2/convert/regex_builder_ui.py:47
msgid "Preview"
msgstr "Förhandsgranskning"

#: /home/kovid/work/calibre/src/calibre/gui2/convert/regex_builder_ui.py:48
msgid "Regex:"
msgstr "Regulära uttryck:"

#: /home/kovid/work/calibre/src/calibre/gui2/convert/single.py:171
msgid "Convert"
msgstr "Konvertera"

#: /home/kovid/work/calibre/src/calibre/gui2/convert/single.py:196
msgid "Options specific to the input format."
msgstr "Alternativ specifika för de ingående formatet."

#: /home/kovid/work/calibre/src/calibre/gui2/convert/single_ui.py:108
#: /home/kovid/work/calibre/src/calibre/gui2/dialogs/book_info_ui.py:64
#: /home/kovid/work/calibre/src/calibre/gui2/dialogs/comicconf_ui.py:91
#: /home/kovid/work/calibre/src/calibre/gui2/dialogs/progress_ui.py:48
msgid "Dialog"
msgstr "Dialog"

#: /home/kovid/work/calibre/src/calibre/gui2/convert/single_ui.py:109
msgid "&Input format:"
msgstr "&Informat:"

#: /home/kovid/work/calibre/src/calibre/gui2/convert/single_ui.py:110
msgid "Use &saved conversion settings for individual books"
msgstr "Använd &sparade inställningarna för omvandling av enskilda böcker"

#: /home/kovid/work/calibre/src/calibre/gui2/convert/structure_detection.py:17
msgid ""
"Structure\n"
"Detection"
msgstr ""
"Struktur\n"
"Detektion"

#: /home/kovid/work/calibre/src/calibre/gui2/convert/structure_detection.py:19
msgid ""
"Fine tune the detection of chapter headings and other document structure."
msgstr "Finjustera upptäckt av kapitelrubrikerna och annan dokumentstruktur."

#: /home/kovid/work/calibre/src/calibre/gui2/convert/structure_detection.py:34
msgid "Detect chapters at (XPath expression):"
msgstr "Identifiera kapitel med (XPath uttryck):"

#: /home/kovid/work/calibre/src/calibre/gui2/convert/structure_detection.py:35
msgid "Insert page breaks before (XPath expression):"
msgstr "Infoga sidbrytningar innan (XPath uttryck):"

#: /home/kovid/work/calibre/src/calibre/gui2/convert/structure_detection.py:37
msgid "Header regular expression:"
msgstr "Sidhuvud reguljära uttryck:"

#: /home/kovid/work/calibre/src/calibre/gui2/convert/structure_detection.py:40
msgid "Footer regular expression:"
msgstr "Sidfot reguljära uttryck:"

#: /home/kovid/work/calibre/src/calibre/gui2/convert/structure_detection.py:56
#: /home/kovid/work/calibre/src/calibre/gui2/widgets.py:71
msgid "Invalid regular expression"
msgstr "Ogiltigt reguljärt uttryck"

#: /home/kovid/work/calibre/src/calibre/gui2/convert/structure_detection.py:57
#: /home/kovid/work/calibre/src/calibre/gui2/widgets.py:72
msgid "Invalid regular expression: %s"
msgstr "Ogiltigt reguljärt uttryck: %s"

#: /home/kovid/work/calibre/src/calibre/gui2/convert/structure_detection.py:62
#: /home/kovid/work/calibre/src/calibre/gui2/convert/toc.py:38
msgid "Invalid XPath"
msgstr "Ogiltig XPath"

#: /home/kovid/work/calibre/src/calibre/gui2/convert/structure_detection.py:63
#: /home/kovid/work/calibre/src/calibre/gui2/convert/toc.py:39
msgid "The XPath expression %s is invalid."
msgstr "XPath-uttrycket %s är ogiltig."

#: /home/kovid/work/calibre/src/calibre/gui2/convert/structure_detection_ui.py:60
msgid "Chapter &mark:"
msgstr "Kapitel&markering:"

#: /home/kovid/work/calibre/src/calibre/gui2/convert/structure_detection_ui.py:61
msgid "Remove first &image"
msgstr "Ta bord första bilden"

#: /home/kovid/work/calibre/src/calibre/gui2/convert/structure_detection_ui.py:62
msgid "Insert &metadata as page at start of book"
msgstr "Infoga &metadata som sida i början av boken"

#: /home/kovid/work/calibre/src/calibre/gui2/convert/structure_detection_ui.py:63
msgid "&Preprocess input file to possibly improve structure detection"
msgstr ""
"Förbehandla indatafil för att eventuellt förbättra strukturen upptäckt"

#: /home/kovid/work/calibre/src/calibre/gui2/convert/structure_detection_ui.py:64
msgid "Remove F&ooter"
msgstr "Ta bort sidfot"

#: /home/kovid/work/calibre/src/calibre/gui2/convert/structure_detection_ui.py:65
msgid "Remove H&eader"
msgstr "Ta bort rubrik"

#: /home/kovid/work/calibre/src/calibre/gui2/convert/toc.py:16
msgid ""
"Table of\n"
"Contents"
msgstr "Innehållsförteckning"

#: /home/kovid/work/calibre/src/calibre/gui2/convert/toc.py:18
msgid "Control the creation/conversion of the Table of Contents."
msgstr "Styr skapande / omvandling av innehållsförteckningen."

#: /home/kovid/work/calibre/src/calibre/gui2/convert/toc.py:29
msgid "Level &1 TOC (XPath expression):"
msgstr "Nivå &1 Innehållsförteckning (XPath uttryck):"

#: /home/kovid/work/calibre/src/calibre/gui2/convert/toc.py:30
msgid "Level &2 TOC (XPath expression):"
msgstr "Nivå  &2 Innehållsförteckning (XPath uttryck):"

#: /home/kovid/work/calibre/src/calibre/gui2/convert/toc.py:31
msgid "Level &3 TOC (XPath expression):"
msgstr "Nivå  &3 Innehållsförteckning (XPath uttryck):"

#: /home/kovid/work/calibre/src/calibre/gui2/convert/toc_ui.py:63
msgid "Do not add &detected chapters to the Table of Contents"
msgstr "Lägg inte funna kapitel till innehållsförteckningen"

#: /home/kovid/work/calibre/src/calibre/gui2/convert/toc_ui.py:64
msgid "Number of &links to add to Table of Contents"
msgstr "Antal &länkar för att lägga till innehållsförteckningen"

#: /home/kovid/work/calibre/src/calibre/gui2/convert/toc_ui.py:65
msgid "Chapter &threshold"
msgstr "Kapitel&tröskel"

#: /home/kovid/work/calibre/src/calibre/gui2/convert/toc_ui.py:66
msgid "&Force use of auto-generated Table of Contents"
msgstr "Påtvinga användning av automatiskt genererat Innehållsförteckning"

#: /home/kovid/work/calibre/src/calibre/gui2/convert/toc_ui.py:67
msgid "TOC &Filter:"
msgstr "Innehållsförtecknings&filter"

#: /home/kovid/work/calibre/src/calibre/gui2/convert/txt_input.py:12
msgid "TXT Input"
msgstr "TXT indata"

#: /home/kovid/work/calibre/src/calibre/gui2/convert/txt_input_ui.py:45
msgid "Process using markdown"
msgstr "Processen använder markdown"

#: /home/kovid/work/calibre/src/calibre/gui2/convert/txt_input_ui.py:46
msgid ""
"<p>Markdown is a simple markup language for text files, that allows for "
"advanced formatting. To learn more visit <a "
"href=\"http://daringfireball.net/projects/markdown\">markdown</a>."
msgstr ""
"<p> Markdown är ett enkelt språk för uppmärkning av textfiler, som möjliggör "
"avancerad formatering. Om du vill veta mer besök <a "
"href=\"http://daringfireball.net/projects/markdown\"> markdown </a>."

#: /home/kovid/work/calibre/src/calibre/gui2/convert/txt_input_ui.py:47
msgid "Do not insert Table of Contents into output text when using markdown"
msgstr "Sätt inte innehållsförteckning i uttext när du använder markdown"

#: /home/kovid/work/calibre/src/calibre/gui2/convert/txt_output.py:16
msgid "TXT Output"
msgstr "TXT utdata"

#: /home/kovid/work/calibre/src/calibre/gui2/convert/txt_output_ui.py:46
msgid "&Line ending style:"
msgstr "Radslutsstil:"

#: /home/kovid/work/calibre/src/calibre/gui2/convert/txt_output_ui.py:48
msgid "&Maximum line length:"
msgstr "&Maximum radlängd:"

#: /home/kovid/work/calibre/src/calibre/gui2/convert/txt_output_ui.py:49
msgid "Force maximum line lenght"
msgstr "Tvinga maximal radlängd"

#: /home/kovid/work/calibre/src/calibre/gui2/convert/xexp_edit_ui.py:50
#: /home/kovid/work/calibre/src/calibre/gui2/dialogs/book_info_ui.py:65
#: /home/kovid/work/calibre/src/calibre/gui2/dialogs/book_info_ui.py:66
#: /home/kovid/work/calibre/src/calibre/gui2/dialogs/choose_format_ui.py:41
#: /home/kovid/work/calibre/src/calibre/gui2/dialogs/confirm_delete_ui.py:49
#: /home/kovid/work/calibre/src/calibre/gui2/dialogs/password_ui.py:57
#: /home/kovid/work/calibre/src/calibre/gui2/dialogs/progress_ui.py:49
#: /home/kovid/work/calibre/src/calibre/gui2/dialogs/progress_ui.py:50
msgid "TextLabel"
msgstr "Textetikett"

#: /home/kovid/work/calibre/src/calibre/gui2/convert/xexp_edit_ui.py:51
msgid "Use a wizard to help construct the XPath expression"
msgstr "Använd en guide för att bygga XPath-uttrycket"

#: /home/kovid/work/calibre/src/calibre/gui2/convert/xpath_wizard_ui.py:68
msgid "Match HTML &tags with tag name:"
msgstr "Jämför HTML &taggar med namn:"

#: /home/kovid/work/calibre/src/calibre/gui2/convert/xpath_wizard_ui.py:69
msgid "*"
msgstr "×"

#: /home/kovid/work/calibre/src/calibre/gui2/convert/xpath_wizard_ui.py:70
msgid "a"
msgstr "a"

#: /home/kovid/work/calibre/src/calibre/gui2/convert/xpath_wizard_ui.py:71
msgid "br"
msgstr "br"

#: /home/kovid/work/calibre/src/calibre/gui2/convert/xpath_wizard_ui.py:72
msgid "div"
msgstr "div"

#: /home/kovid/work/calibre/src/calibre/gui2/convert/xpath_wizard_ui.py:73
msgid "h1"
msgstr "h1"

#: /home/kovid/work/calibre/src/calibre/gui2/convert/xpath_wizard_ui.py:74
msgid "h2"
msgstr "h2"

#: /home/kovid/work/calibre/src/calibre/gui2/convert/xpath_wizard_ui.py:75
msgid "h3"
msgstr "h3"

#: /home/kovid/work/calibre/src/calibre/gui2/convert/xpath_wizard_ui.py:76
msgid "h4"
msgstr "h4"

#: /home/kovid/work/calibre/src/calibre/gui2/convert/xpath_wizard_ui.py:77
msgid "h5"
msgstr "h5"

#: /home/kovid/work/calibre/src/calibre/gui2/convert/xpath_wizard_ui.py:78
msgid "h6"
msgstr "h6"

#: /home/kovid/work/calibre/src/calibre/gui2/convert/xpath_wizard_ui.py:79
msgid "hr"
msgstr "hr"

#: /home/kovid/work/calibre/src/calibre/gui2/convert/xpath_wizard_ui.py:80
msgid "span"
msgstr "span"

#: /home/kovid/work/calibre/src/calibre/gui2/convert/xpath_wizard_ui.py:81
msgid "Having the &attribute:"
msgstr "Använd &attributet:"

#: /home/kovid/work/calibre/src/calibre/gui2/convert/xpath_wizard_ui.py:82
msgid "With &value:"
msgstr "Med &värde:"

#: /home/kovid/work/calibre/src/calibre/gui2/convert/xpath_wizard_ui.py:83
msgid "(A regular expression)"
msgstr "(Ett reguljärt uttryck)"

#: /home/kovid/work/calibre/src/calibre/gui2/convert/xpath_wizard_ui.py:84
msgid ""
"<p>For example, to match all h2 tags that have class=\"chapter\", set tag to "
"<i>h2</i>, attribute to <i>class</i> and value to "
"<i>chapter</i>.</p><p>Leaving attribute blank will match any attribute and "
"leaving value blank will match any value. Setting tag to * will match any "
"tag.</p><p>To learn more advanced usage of XPath see the <a "
"href=\"http://calibre-ebook.com/user_manual/xpath.html\">XPath Tutorial</a>."
msgstr ""
"<p> Till exempel, för att matcha alla h2 taggar som har class = \"kapitel\", "
"ange tagg till <i> H2 </i>, attribut <i> class </i> och värde till <i> "
"kapitel </i>. </p> Om attribut lämnas tomt matchar alla attribut och lämnas "
"värdet tomt kommer att matcha alla värden. Ange tag till * så matchas alla "
"taggar. </Strong> Om du vill veta mer avancerad användning av XPath se <a "
"href=\"http://calibre-ebook.com/user_manual/xpath.html\"> XPath Tutorial < "
"/a>."

#: /home/kovid/work/calibre/src/calibre/gui2/device.py:38
#: /home/kovid/work/calibre/src/calibre/utils/ipc/job.py:130
msgid "No details available."
msgstr "Inga detaljer tillgängliga."

#: /home/kovid/work/calibre/src/calibre/gui2/device.py:120
msgid "Device no longer connected."
msgstr "Enheten inte längre ansluten."

#: /home/kovid/work/calibre/src/calibre/gui2/device.py:208
msgid "Get device information"
msgstr "Hämta enhetens informaton"

#: /home/kovid/work/calibre/src/calibre/gui2/device.py:219
msgid "Get list of books on device"
msgstr "Hämta lista över böcker på enheten"

#: /home/kovid/work/calibre/src/calibre/gui2/device.py:228
msgid "Send metadata to device"
msgstr "Skicka metadata till enheten"

#: /home/kovid/work/calibre/src/calibre/gui2/device.py:237
msgid "Upload %d books to device"
msgstr "Ladda upp %d böcker till enheten"

#: /home/kovid/work/calibre/src/calibre/gui2/device.py:252
msgid "Delete books from device"
msgstr "Ta bort böcker från enheten"

#: /home/kovid/work/calibre/src/calibre/gui2/device.py:269
msgid "Download books from device"
msgstr "Hämta böcker från enheten"

#: /home/kovid/work/calibre/src/calibre/gui2/device.py:279
msgid "View book on device"
msgstr "Visa böcker på enheten"

#: /home/kovid/work/calibre/src/calibre/gui2/device.py:286
msgid "and delete from library"
msgstr "och ta bort från biblioteket"

#: /home/kovid/work/calibre/src/calibre/gui2/device.py:307
msgid "Set default send to device action"
msgstr "Ange skicka till enhet grundinställing"

#: /home/kovid/work/calibre/src/calibre/gui2/device.py:312
#: /home/kovid/work/calibre/src/calibre/gui2/device.py:319
#: /home/kovid/work/calibre/src/calibre/gui2/device.py:321
#: /home/kovid/work/calibre/src/calibre/gui2/device.py:323
msgid "Email to"
msgstr "E-post till"

#: /home/kovid/work/calibre/src/calibre/gui2/device.py:334
#: /home/kovid/work/calibre/src/calibre/gui2/device.py:341
msgid "Send to main memory"
msgstr "Skicka till primärminnet"

#: /home/kovid/work/calibre/src/calibre/gui2/device.py:336
#: /home/kovid/work/calibre/src/calibre/gui2/device.py:343
msgid "Send to storage card A"
msgstr "Skicka till lagringskort A"

#: /home/kovid/work/calibre/src/calibre/gui2/device.py:338
#: /home/kovid/work/calibre/src/calibre/gui2/device.py:345
msgid "Send to storage card B"
msgstr "Skicka till lagringskort B"

#: /home/kovid/work/calibre/src/calibre/gui2/device.py:348
msgid "Send specific format to main memory"
msgstr "Skicka till angivet format till primärminnet"

#: /home/kovid/work/calibre/src/calibre/gui2/device.py:350
msgid "Send specific format to storage card A"
msgstr "Skicka angivet format till lagringskort A"

#: /home/kovid/work/calibre/src/calibre/gui2/device.py:352
msgid "Send specific format to storage card B"
msgstr "Skicka angivet format till lagringskort B"

#: /home/kovid/work/calibre/src/calibre/gui2/device.py:496
msgid "selected to send"
msgstr "vald att skickas"

#: /home/kovid/work/calibre/src/calibre/gui2/device.py:501
msgid "Choose format to send to device"
msgstr "Välj format att skicka till enhet"

#: /home/kovid/work/calibre/src/calibre/gui2/device.py:508
msgid "No device"
msgstr "Ingen enhet"

#: /home/kovid/work/calibre/src/calibre/gui2/device.py:509
msgid "Cannot send: No device is connected"
msgstr "Kan inte skicka: ingen enhet är ansluten"

#: /home/kovid/work/calibre/src/calibre/gui2/device.py:512
#: /home/kovid/work/calibre/src/calibre/gui2/device.py:516
msgid "No card"
msgstr "Inget kort"

#: /home/kovid/work/calibre/src/calibre/gui2/device.py:513
#: /home/kovid/work/calibre/src/calibre/gui2/device.py:517
msgid "Cannot send: Device has no storage card"
msgstr "Kan inte skicka: Enhet har inget minneskort"

#: /home/kovid/work/calibre/src/calibre/gui2/device.py:558
msgid "E-book:"
msgstr "E-bok:"

#: /home/kovid/work/calibre/src/calibre/gui2/device.py:561
msgid "Attached, you will find the e-book"
msgstr "Bifogat, kommer du finna e-boken"

#: /home/kovid/work/calibre/src/calibre/gui2/device.py:562
#: /home/kovid/work/calibre/src/calibre/gui2/dialogs/config/__init__.py:177
msgid "by"
msgstr "av"

#: /home/kovid/work/calibre/src/calibre/gui2/device.py:563
msgid "in the %s format."
msgstr "i %s formatet."

#: /home/kovid/work/calibre/src/calibre/gui2/device.py:576
msgid "Sending email to"
msgstr "Skickar e-post till"

#: /home/kovid/work/calibre/src/calibre/gui2/device.py:606
#: /home/kovid/work/calibre/src/calibre/gui2/device.py:613
#: /home/kovid/work/calibre/src/calibre/gui2/device.py:705
#: /home/kovid/work/calibre/src/calibre/gui2/device.py:765
#: /home/kovid/work/calibre/src/calibre/gui2/device.py:881
#: /home/kovid/work/calibre/src/calibre/gui2/device.py:888
msgid "No suitable formats"
msgstr "Inga lämpliga format"

#: /home/kovid/work/calibre/src/calibre/gui2/device.py:607
msgid "Auto convert the following books before sending via email?"
msgstr ""
"Automatisk omvandling av följande böcker innan de skickas via e-post?"

#: /home/kovid/work/calibre/src/calibre/gui2/device.py:614
msgid ""
"Could not email the following books as no suitable formats were found:"
msgstr ""
"Kunde inte skicka följande böcker eftersom inte något lämpligt format "
"hittades:"

#: /home/kovid/work/calibre/src/calibre/gui2/device.py:632
msgid "Failed to email books"
msgstr "Misslyckades med att skicka böcker"

#: /home/kovid/work/calibre/src/calibre/gui2/device.py:633
msgid "Failed to email the following books:"
msgstr "Misslyckades att skicka följande böcker:"

#: /home/kovid/work/calibre/src/calibre/gui2/device.py:637
msgid "Sent by email:"
msgstr "Skickat via e-post:"

#: /home/kovid/work/calibre/src/calibre/gui2/device.py:664
msgid "News:"
msgstr "Nyheter:"

#: /home/kovid/work/calibre/src/calibre/gui2/device.py:665
msgid "Attached is the"
msgstr "Bifogat är"

#: /home/kovid/work/calibre/src/calibre/gui2/device.py:676
msgid "Sent news to"
msgstr "Skickat nyheter till"

#: /home/kovid/work/calibre/src/calibre/gui2/device.py:706
#: /home/kovid/work/calibre/src/calibre/gui2/device.py:766
#: /home/kovid/work/calibre/src/calibre/gui2/device.py:882
msgid "Auto convert the following books before uploading to the device?"
msgstr ""
"Automatisk omvandling av följande böcker innan de laddas upp till enheten?"

#: /home/kovid/work/calibre/src/calibre/gui2/device.py:735
msgid "Sending catalogs to device."
msgstr "Skicka kataloger till enhet."

#: /home/kovid/work/calibre/src/calibre/gui2/device.py:796
msgid "Sending news to device."
msgstr "Skickar  nyheter till enheten."

#: /home/kovid/work/calibre/src/calibre/gui2/device.py:850
msgid "Sending books to device."
msgstr "Skickar böcker till enheten."

#: /home/kovid/work/calibre/src/calibre/gui2/device.py:889
msgid ""
"Could not upload the following books to the device, as no suitable formats "
"were found. Convert the book(s) to a format supported by your device first."
msgstr ""
"Kunde inte ladda upp följande böcker till enheten, eftersom inga lämpliga "
"format hittades. Konvertera boken/böckerna till ett format som stöds av "
"enheten först."

#: /home/kovid/work/calibre/src/calibre/gui2/device.py:937
msgid "No space on device"
msgstr "Inte mer ledigt utrymme på enheten"

#: /home/kovid/work/calibre/src/calibre/gui2/device.py:938
msgid ""
"<p>Cannot upload books to device there is no more free space available "
msgstr ""
"<p>Kan inte ladda upp böcker till enheten finns det inte mer ledigt utrymme "

#: /home/kovid/work/calibre/src/calibre/gui2/device_drivers/configwidget_ui.py:75
msgid "Select available formats and their order for this device"
msgstr "Välj tillgängliga format och prioritetsordning för att enheten"

#: /home/kovid/work/calibre/src/calibre/gui2/device_drivers/configwidget_ui.py:79
msgid "Use sub directories"
msgstr "Använd underkataloger"

#: /home/kovid/work/calibre/src/calibre/gui2/device_drivers/configwidget_ui.py:81
msgid "Save &template:"
msgstr "Spara mall:"

#: /home/kovid/work/calibre/src/calibre/gui2/dialogs/book_info.py:109
#: /home/kovid/work/calibre/src/calibre/gui2/dialogs/book_info.py:110
#: /home/kovid/work/calibre/src/calibre/gui2/dialogs/book_info.py:111
#: /home/kovid/work/calibre/src/calibre/gui2/library.py:356
#: /home/kovid/work/calibre/src/calibre/gui2/library.py:1050
#: /home/kovid/work/calibre/src/calibre/gui2/status.py:92
msgid "Path"
msgstr "Sökväg"

#: /home/kovid/work/calibre/src/calibre/gui2/dialogs/book_info.py:112
#: /home/kovid/work/calibre/src/calibre/gui2/dialogs/book_info.py:113
#: /home/kovid/work/calibre/src/calibre/gui2/dialogs/book_info.py:114
#: /home/kovid/work/calibre/src/calibre/gui2/dialogs/book_info.py:117
#: /home/kovid/work/calibre/src/calibre/gui2/dialogs/config/__init__.py:216
#: /home/kovid/work/calibre/src/calibre/gui2/library.py:355
#: /home/kovid/work/calibre/src/calibre/gui2/status.py:93
#: /home/kovid/work/calibre/src/calibre/gui2/tag_view.py:132
msgid "Formats"
msgstr "Format"

#: /home/kovid/work/calibre/src/calibre/gui2/dialogs/book_info_ui.py:68
msgid "Fit &cover to view"
msgstr "Anpassa omslag till visning"

#: /home/kovid/work/calibre/src/calibre/gui2/dialogs/book_info_ui.py:69
msgid "&Previous"
msgstr "Föregående"

#: /home/kovid/work/calibre/src/calibre/gui2/dialogs/book_info_ui.py:70
msgid "&Next"
msgstr "&Nästa"

#: /home/kovid/work/calibre/src/calibre/gui2/dialogs/catalog.py:24
msgid "My Books"
msgstr "Mina böcker"

#: /home/kovid/work/calibre/src/calibre/gui2/dialogs/catalog_ui.py:69
#: /home/kovid/work/calibre/src/calibre/gui2/tools.py:254
msgid "Generate catalog"
msgstr "Generera katalog"

#: /home/kovid/work/calibre/src/calibre/gui2/dialogs/catalog_ui.py:70
msgid "Catalog &format:"
msgstr "Katalog&format:"

#: /home/kovid/work/calibre/src/calibre/gui2/dialogs/catalog_ui.py:71
msgid ""
"Catalog &title (existing catalog with the same title will be replaced):"
msgstr ""
"Katalog &titel (befintlig katalog med samma titel kommer att ersättas):"

#: /home/kovid/work/calibre/src/calibre/gui2/dialogs/catalog_ui.py:72
msgid "&Send catalog to device automatically"
msgstr "&Skicka katalogen till enheten automatiskt"

#: /home/kovid/work/calibre/src/calibre/gui2/dialogs/catalog_ui.py:73
msgid "Catalog options"
msgstr "Katalogalternativ"

#: /home/kovid/work/calibre/src/calibre/gui2/dialogs/catalog_ui.py:74
msgid "Generate catalog for {0} books"
msgstr "Generera katalogen för {0} böcker"

#: /home/kovid/work/calibre/src/calibre/gui2/dialogs/choose_format_ui.py:40
msgid "Choose Format"
msgstr "Välj format:"

#: /home/kovid/work/calibre/src/calibre/gui2/dialogs/comicconf.py:34
msgid "Set defaults for conversion of comics (CBR/CBZ files)"
msgstr ""
"Ange standardinställningar för konvertering av serier (CBR / CBZ filer)"

#: /home/kovid/work/calibre/src/calibre/gui2/dialogs/comicconf.py:49
msgid "Set options for converting %s"
msgstr "Ange alternativ för konvertering %s"

#: /home/kovid/work/calibre/src/calibre/gui2/dialogs/comicconf_ui.py:92
msgid "&Title:"
msgstr "&Titel:"

#: /home/kovid/work/calibre/src/calibre/gui2/dialogs/comicconf_ui.py:93
msgid "&Author(s):"
msgstr "Författare:"

#: /home/kovid/work/calibre/src/calibre/gui2/dialogs/comicconf_ui.py:95
msgid "&Profile:"
msgstr "&Profil:"

#: /home/kovid/work/calibre/src/calibre/gui2/dialogs/config/__init__.py:170
msgid "%(plugin_type)s %(plugins)s"
msgstr "%(plugin_type)s %(plugins)s"

#: /home/kovid/work/calibre/src/calibre/gui2/dialogs/config/__init__.py:171
msgid "plugins"
msgstr "insticksmoduler"

#: /home/kovid/work/calibre/src/calibre/gui2/dialogs/config/__init__.py:180
msgid ""
"\n"
"Customization: "
msgstr ""
"\n"
"Anpassning: "

#: /home/kovid/work/calibre/src/calibre/gui2/dialogs/config/__init__.py:196
msgid "Conversion"
msgstr "Omvandling"

#: /home/kovid/work/calibre/src/calibre/gui2/dialogs/config/__init__.py:196
msgid "General"
msgstr "Allmän"

#: /home/kovid/work/calibre/src/calibre/gui2/dialogs/config/__init__.py:196
msgid "Interface"
msgstr "Gränssnitt"

#: /home/kovid/work/calibre/src/calibre/gui2/dialogs/config/__init__.py:197
msgid "Add/Save"
msgstr "Lägg till/Spara"

#: /home/kovid/work/calibre/src/calibre/gui2/dialogs/config/__init__.py:197
msgid ""
"Email\n"
"Delivery"
msgstr ""
"E-post\n"
"Leverans"

#: /home/kovid/work/calibre/src/calibre/gui2/dialogs/config/__init__.py:198
msgid "Advanced"
msgstr "Avancerad"

#: /home/kovid/work/calibre/src/calibre/gui2/dialogs/config/__init__.py:198
msgid ""
"Content\n"
"Server"
msgstr ""

#: /home/kovid/work/calibre/src/calibre/gui2/dialogs/config/__init__.py:198
msgid "Plugins"
msgstr "Insticksmoduler"

#: /home/kovid/work/calibre/src/calibre/gui2/dialogs/config/__init__.py:216
msgid "Auto send"
msgstr "Sänd automatiskt"

#: /home/kovid/work/calibre/src/calibre/gui2/dialogs/config/__init__.py:216
msgid "Email"
msgstr "E-post"

#: /home/kovid/work/calibre/src/calibre/gui2/dialogs/config/__init__.py:221
msgid "Formats to email. The first matching format will be sent."
msgstr "Formatterar till e-post. Första matchande format kommer att sändas."

#: /home/kovid/work/calibre/src/calibre/gui2/dialogs/config/__init__.py:222
msgid ""
"If checked, downloaded news will be automatically mailed <br>to this email "
"address (provided it is in one of the listed formats)."
msgstr ""
"Om markerad, kommer hämtade nyheter automatiskt skickas <br> till denna e-"
"postadress (förutsatt att det är i en av de listade formaten)."

#: /home/kovid/work/calibre/src/calibre/gui2/dialogs/config/__init__.py:296
msgid "new email address"
msgstr "ny e-postadress"

#: /home/kovid/work/calibre/src/calibre/gui2/dialogs/config/__init__.py:477
#: /home/kovid/work/calibre/src/calibre/gui2/dialogs/config/__init__.py:821
#: /home/kovid/work/calibre/src/calibre/gui2/ui.py:158
#: /home/kovid/work/calibre/src/calibre/gui2/ui.py:1229
#: /home/kovid/work/calibre/src/calibre/utils/ipc/job.py:53
msgid "Error"
msgstr "Fel"

#: /home/kovid/work/calibre/src/calibre/gui2/dialogs/config/__init__.py:478
msgid "Failed to install command line tools."
msgstr "Misslyckades med att installera kommandoradsverktygen."

#: /home/kovid/work/calibre/src/calibre/gui2/dialogs/config/__init__.py:481
msgid "Command line tools installed"
msgstr "Kommandoradsverktygen installerade"

#: /home/kovid/work/calibre/src/calibre/gui2/dialogs/config/__init__.py:482
msgid "Command line tools installed in"
msgstr "Kommandoradsverktygen installerade i"

#: /home/kovid/work/calibre/src/calibre/gui2/dialogs/config/__init__.py:483
msgid ""
"If you move calibre.app, you have to re-install the command line tools."
msgstr ""
"Om du flyttar calibre.app, måste du ominstallera kommandoradsverktygen."

#: /home/kovid/work/calibre/src/calibre/gui2/dialogs/config/__init__.py:534
msgid "No valid plugin path"
msgstr "Ingen giltig sökväg för instickmodulen"

#: /home/kovid/work/calibre/src/calibre/gui2/dialogs/config/__init__.py:535
msgid "%s is not a valid plugin path"
msgstr "%s är ingen giltig sökväg för instickmodulen"

#: /home/kovid/work/calibre/src/calibre/gui2/dialogs/config/__init__.py:538
msgid "Choose plugin"
msgstr "Välj instickmodul"

#: /home/kovid/work/calibre/src/calibre/gui2/dialogs/config/__init__.py:550
msgid "Plugin cannot be disabled"
msgstr "Instickmodulen kan inte inaktiveras"

#: /home/kovid/work/calibre/src/calibre/gui2/dialogs/config/__init__.py:551
msgid "The plugin: %s cannot be disabled"
msgstr "Instickmodulen: %s kan inte inaktiveras"

#: /home/kovid/work/calibre/src/calibre/gui2/dialogs/config/__init__.py:560
msgid "Plugin not customizable"
msgstr "Instickmodulen går inte att anpassa"

#: /home/kovid/work/calibre/src/calibre/gui2/dialogs/config/__init__.py:561
msgid "Plugin: %s does not need customization"
msgstr "Instickmodulen: %s behöver inte anpassas"

#: /home/kovid/work/calibre/src/calibre/gui2/dialogs/config/__init__.py:569
msgid "Customize"
msgstr "Anpassa"

#: /home/kovid/work/calibre/src/calibre/gui2/dialogs/config/__init__.py:607
msgid "Cannot remove builtin plugin"
msgstr "Kan inte ta bort inbyggd instickmodul"

#: /home/kovid/work/calibre/src/calibre/gui2/dialogs/config/__init__.py:608
msgid " cannot be removed. It is a builtin plugin. Try disabling it instead."
msgstr ""
" kan inte tas bort. Det är en inbyggd instickmodul. Försök att inaktivera "
"den istället."

#: /home/kovid/work/calibre/src/calibre/gui2/dialogs/config/__init__.py:641
msgid "Error log:"
msgstr "Fellogg:"

#: /home/kovid/work/calibre/src/calibre/gui2/dialogs/config/__init__.py:648
msgid "Access log:"
msgstr "Åtkomstlogg:"

#: /home/kovid/work/calibre/src/calibre/gui2/dialogs/config/__init__.py:676
#: /home/kovid/work/calibre/src/calibre/gui2/ui.py:645
msgid "Failed to start content server"
msgstr "Misslyckades med att starta innehållsservern"

#: /home/kovid/work/calibre/src/calibre/gui2/dialogs/config/__init__.py:700
#: /home/kovid/work/calibre/src/calibre/gui2/wizard/__init__.py:549
msgid "Select location for books"
msgstr "Välj plats för böcker"

#: /home/kovid/work/calibre/src/calibre/gui2/dialogs/config/__init__.py:708
msgid "Invalid size"
msgstr "Ogiltig storlek"

#: /home/kovid/work/calibre/src/calibre/gui2/dialogs/config/__init__.py:709
msgid "The size %s is invalid. must be of the form widthxheight"
msgstr "Storleken %s är ogiltig. måste vara av formen bredd x höjd"

#: /home/kovid/work/calibre/src/calibre/gui2/dialogs/config/__init__.py:762
#: /home/kovid/work/calibre/src/calibre/gui2/dialogs/config/__init__.py:767
msgid "Invalid database location"
msgstr "Ogiltig plats för databas"

#: /home/kovid/work/calibre/src/calibre/gui2/dialogs/config/__init__.py:763
msgid "Invalid database location "
msgstr "Ogiltig plats för databas "

#: /home/kovid/work/calibre/src/calibre/gui2/dialogs/config/__init__.py:764
msgid "<br>Must be a directory."
msgstr "<br>Måste vara en katalog."

#: /home/kovid/work/calibre/src/calibre/gui2/dialogs/config/__init__.py:768
msgid "Invalid database location.<br>Cannot write to "
msgstr "Ogiltig plats för databas. <br>Kan inte skriva till "

#: /home/kovid/work/calibre/src/calibre/gui2/dialogs/config/__init__.py:802
msgid "Checking database integrity"
msgstr "Kontrollar databas integritet"

#: /home/kovid/work/calibre/src/calibre/gui2/dialogs/config/__init__.py:822
msgid "Failed to check database integrity"
msgstr "Misslyckades att kontrolla databas integritet"

#: /home/kovid/work/calibre/src/calibre/gui2/dialogs/config/__init__.py:827
msgid "Some inconsistencies found"
msgstr "Några inkonsekvenser funna"

#: /home/kovid/work/calibre/src/calibre/gui2/dialogs/config/__init__.py:828
msgid ""
"The following books had formats listed in the database that are not actually "
"available. The entries for the formats have been removed. You should check "
"them manually. This can happen if you manipulate the files in the library "
"folder directly."
msgstr ""
"Följande böcker hade format som anges i databasen som inte är tillgängliga. "
"Posterna för format har tagits bort. Du bör kontrollera dem manuellt. Detta "
"kan inträffa om du manipulera filerna direkt i biblioteksmappen."

#: /home/kovid/work/calibre/src/calibre/gui2/dialogs/config/add_save_ui.py:100
msgid "TabWidget"
msgstr "TabWidget"

#: /home/kovid/work/calibre/src/calibre/gui2/dialogs/config/add_save_ui.py:101
msgid ""
"Here you can control how calibre will read metadata from the files you add "
"to it. calibre can either read metadata from the contents of the file, or "
"from the filename."
msgstr ""
"Här kan du kontrollera hur calibre kommer att läsa metadata från filer som "
"du lägger till det. calibre kan antingen läsa metadata från innehållet i "
"filen, eller från filnamnet."

#: /home/kovid/work/calibre/src/calibre/gui2/dialogs/config/add_save_ui.py:102
msgid "Read metadata only from &file name"
msgstr "Läs metadata bara från &filnamnet"

#: /home/kovid/work/calibre/src/calibre/gui2/dialogs/config/add_save_ui.py:103
msgid ""
"Swap the firstname and lastname of the author. This affects only metadata "
"read from file names."
msgstr ""
"Byt förnamn och efternamn på författaren. Detta påverkar endast metadata "
"läsa från filnamnen."

#: /home/kovid/work/calibre/src/calibre/gui2/dialogs/config/add_save_ui.py:104
msgid "&Swap author firstname and lastname"
msgstr "Växla mellan författare förnamn och efternamn"

#: /home/kovid/work/calibre/src/calibre/gui2/dialogs/config/add_save_ui.py:105
msgid "&Configure metadata from file name"
msgstr "Konfigurera metadata från filnamn"

#: /home/kovid/work/calibre/src/calibre/gui2/dialogs/config/add_save_ui.py:106
msgid "&Adding books"
msgstr "Lägg till böcker"

#: /home/kovid/work/calibre/src/calibre/gui2/dialogs/config/add_save_ui.py:107
msgid ""
"Here you can control how calibre will save your books when you click the "
"Save to Disk button:"
msgstr ""
"Här kan du kontrollera hur calibre sparar dina böcker när du klickar på "
"\"Spara till disk\" knappen:"

#: /home/kovid/work/calibre/src/calibre/gui2/dialogs/config/add_save_ui.py:108
msgid "Save &cover separately"
msgstr "Spara omslag separat"

#: /home/kovid/work/calibre/src/calibre/gui2/dialogs/config/add_save_ui.py:109
msgid "Update &metadata in saved copies"
msgstr "Uppdatera &metadata i sparade kopior"

#: /home/kovid/work/calibre/src/calibre/gui2/dialogs/config/add_save_ui.py:110
msgid "Save metadata in &OPF file"
msgstr "Spara metadata i &OPf fil"

#: /home/kovid/work/calibre/src/calibre/gui2/dialogs/config/add_save_ui.py:111
msgid "Convert non-English characters to &English equivalents"
msgstr "Konvertera icke-engelska tecken &engelska motsvarigheter"

#: /home/kovid/work/calibre/src/calibre/gui2/dialogs/config/add_save_ui.py:112
msgid "Format &dates as:"
msgstr "Formatera &datum som:"

#: /home/kovid/work/calibre/src/calibre/gui2/dialogs/config/add_save_ui.py:113
msgid "File &formats to save:"
msgstr "Fil&format för att spara:"

#: /home/kovid/work/calibre/src/calibre/gui2/dialogs/config/add_save_ui.py:114
msgid "Replace space with &underscores"
msgstr "Ersätt mellanslag med _ tecken"

#: /home/kovid/work/calibre/src/calibre/gui2/dialogs/config/add_save_ui.py:115
msgid "Change paths to &lowercase"
msgstr "Ändra sökväg till gemener"

#: /home/kovid/work/calibre/src/calibre/gui2/dialogs/config/add_save_ui.py:116
msgid "&Saving books"
msgstr "&Spara böcker"

#: /home/kovid/work/calibre/src/calibre/gui2/dialogs/config/add_save_ui.py:117
msgid ""
"Here you can control how calibre will save your books when you click the "
"Send to Device button. This setting can be overriden for individual devices "
"by customizing the device interface plugins in Preferences->Plugins"
msgstr ""
"Här kan du kontrollera hur calibre sparar dina böcker när du klickar på "
"\"Skicka till enhet\" knappen. Denna inställning kan har åsidosatts för "
"individuella enheter genom att anpassa gränssnitten för instickmodulerna i "
"Inställningar-> Instickmoduler"

#: /home/kovid/work/calibre/src/calibre/gui2/dialogs/config/add_save_ui.py:118
msgid "Sending to &device"
msgstr "Skickar till enheten"

#: /home/kovid/work/calibre/src/calibre/gui2/dialogs/config/config_ui.py:501
#: /home/kovid/work/calibre/src/calibre/gui2/main_ui.py:366
#: /home/kovid/work/calibre/src/calibre/gui2/viewer/main_ui.py:193
msgid "Preferences"
msgstr "Inställningar"

#: /home/kovid/work/calibre/src/calibre/gui2/dialogs/config/config_ui.py:502
msgid ""
"&Location of ebooks (The ebooks are stored in folders sorted by author and "
"metadata is stored in the file metadata.db)"
msgstr ""
"&Lokalisering av e-böcker (de e-böcker som lagras i mappar sorterade efter "
"författare och metadata lagras i filen metadata.db)"

#: /home/kovid/work/calibre/src/calibre/gui2/dialogs/config/config_ui.py:503
msgid "Browse for the new database location"
msgstr "Bläddra fram till den nya databasen platsen"

#: /home/kovid/work/calibre/src/calibre/gui2/dialogs/config/config_ui.py:505
msgid "Show notification when &new version is available"
msgstr "Visa meddelande när &ny version finns tillgänglig"

#: /home/kovid/work/calibre/src/calibre/gui2/dialogs/config/config_ui.py:506
msgid "Download &social metadata (tags/ratings/etc.) by default"
msgstr "Ladda ner &social metadata (taggar / omdömen / etc.) Som standard"

#: /home/kovid/work/calibre/src/calibre/gui2/dialogs/config/config_ui.py:507
msgid "Default network &timeout:"
msgstr "Grundinställning av &tidbegränsning för nätverk:"

#: /home/kovid/work/calibre/src/calibre/gui2/dialogs/config/config_ui.py:508
msgid ""
"Set the default timeout for network fetches (i.e. anytime we go out to the "
"internet to get information)"
msgstr ""
"Ange standard tidbegränsning för nätverkshämtning (dvs. som helst går vi ut "
"på Internet för att få information)"

#: /home/kovid/work/calibre/src/calibre/gui2/dialogs/config/config_ui.py:509
msgid " seconds"
msgstr " sekunder"

#: /home/kovid/work/calibre/src/calibre/gui2/dialogs/config/config_ui.py:510
msgid "Choose &language (requires restart):"
msgstr "Välj språk (kräver omstart):"

#: /home/kovid/work/calibre/src/calibre/gui2/dialogs/config/config_ui.py:511
msgid "Normal"
msgstr "Normal"

#: /home/kovid/work/calibre/src/calibre/gui2/dialogs/config/config_ui.py:512
msgid "High"
msgstr "Hög"

#: /home/kovid/work/calibre/src/calibre/gui2/dialogs/config/config_ui.py:513
msgid "Low"
msgstr "Låg"

#: /home/kovid/work/calibre/src/calibre/gui2/dialogs/config/config_ui.py:514
msgid "Job &priority:"
msgstr "Jobb&prioritet:"

#: /home/kovid/work/calibre/src/calibre/gui2/dialogs/config/config_ui.py:515
msgid "Preferred &output format:"
msgstr "Önskat utformat:"

#: /home/kovid/work/calibre/src/calibre/gui2/dialogs/config/config_ui.py:516
msgid "Preferred &input format order:"
msgstr "Önskat &informatsordning:"

#: /home/kovid/work/calibre/src/calibre/gui2/dialogs/config/config_ui.py:519
msgid "Use &Roman numerals for series number"
msgstr "Använd &romerska siffror för serienummer"

#: /home/kovid/work/calibre/src/calibre/gui2/dialogs/config/config_ui.py:520
msgid "Enable system &tray icon (needs restart)"
msgstr "Aktivera systemfältsikonen (kräver omstart)"

#: /home/kovid/work/calibre/src/calibre/gui2/dialogs/config/config_ui.py:521
msgid "Show &notifications in system tray"
msgstr "Visa meddelanden i systemfältet"

#: /home/kovid/work/calibre/src/calibre/gui2/dialogs/config/config_ui.py:522
msgid "Show cover &browser in a separate window (needs restart)"
msgstr "Visa omslag &bläddrare i ett separat fönster (kräver omstart)"

#: /home/kovid/work/calibre/src/calibre/gui2/dialogs/config/config_ui.py:523
msgid "Search as you type"
msgstr "Sök medan du skriver"

#: /home/kovid/work/calibre/src/calibre/gui2/dialogs/config/config_ui.py:524
msgid "Automatically send downloaded &news to ebook reader"
msgstr "Automatiskt skicka hämtade &nyheter till e-boksläsare"

#: /home/kovid/work/calibre/src/calibre/gui2/dialogs/config/config_ui.py:525
msgid "&Delete news from library when it is automatically sent to reader"
msgstr ""
"Ra&dera nyheter från biblioteket när de skickas automatiskt till läsaren"

#: /home/kovid/work/calibre/src/calibre/gui2/dialogs/config/config_ui.py:526
msgid "&Number of covers to show in browse mode (needs restart):"
msgstr "A&ntal omslag att visa i bläddringsläget (kräver omstart):"

#: /home/kovid/work/calibre/src/calibre/gui2/dialogs/config/config_ui.py:527
msgid "Toolbar"
msgstr "Verktygsrad"

#: /home/kovid/work/calibre/src/calibre/gui2/dialogs/config/config_ui.py:528
msgid "Large"
msgstr "Stor"

#: /home/kovid/work/calibre/src/calibre/gui2/dialogs/config/config_ui.py:529
msgid "Medium"
msgstr "Medel"

#: /home/kovid/work/calibre/src/calibre/gui2/dialogs/config/config_ui.py:530
msgid "Small"
msgstr "Liten"

#: /home/kovid/work/calibre/src/calibre/gui2/dialogs/config/config_ui.py:531
msgid "&Button size in toolbar"
msgstr "&Bildknappstorlek i verktygsfältet"

#: /home/kovid/work/calibre/src/calibre/gui2/dialogs/config/config_ui.py:532
msgid "Show &text in toolbar buttons"
msgstr "Visa &text på bildknappar"

#: /home/kovid/work/calibre/src/calibre/gui2/dialogs/config/config_ui.py:533
msgid "Select visible &columns in library view"
msgstr "Välj synliga &kolumnerna i biblioteketsvy"

#: /home/kovid/work/calibre/src/calibre/gui2/dialogs/config/config_ui.py:536
msgid "Use internal &viewer for:"
msgstr "Använda interna läsare för:"

#: /home/kovid/work/calibre/src/calibre/gui2/dialogs/config/config_ui.py:537
msgid "Add an email address to which to send books"
msgstr "Lägg till en e-postadress som du vill skicka böcker till"

#: /home/kovid/work/calibre/src/calibre/gui2/dialogs/config/config_ui.py:538
msgid "&Add email"
msgstr "Lägg till e-post"

#: /home/kovid/work/calibre/src/calibre/gui2/dialogs/config/config_ui.py:539
msgid "Make &default"
msgstr "Ange som grundinställning"

#: /home/kovid/work/calibre/src/calibre/gui2/dialogs/config/config_ui.py:540
msgid "&Remove email"
msgstr "Ta bort e-post"

#: /home/kovid/work/calibre/src/calibre/gui2/dialogs/config/config_ui.py:541
msgid "calibre can send your books to you (or your reader) by email"
msgstr "calibre kan skicka böcker till dig (eller dina läsare) via e-post"

#: /home/kovid/work/calibre/src/calibre/gui2/dialogs/config/config_ui.py:542
msgid "&Maximum number of waiting worker processes (needs restart):"
msgstr "&Maximalt antal väntar arbetstagare processer (kräver omstart):"

#: /home/kovid/work/calibre/src/calibre/gui2/dialogs/config/config_ui.py:543
msgid "&Check database integrity"
msgstr "&Kontrollera databasintegritet"

#: /home/kovid/work/calibre/src/calibre/gui2/dialogs/config/config_ui.py:544
msgid "&Install command line tools"
msgstr "&Installera kommandoradsverktyg"

#: /home/kovid/work/calibre/src/calibre/gui2/dialogs/config/config_ui.py:545
msgid "Open calibre &configuration directory"
msgstr "Öppna &calibre inställningsmapp"

#: /home/kovid/work/calibre/src/calibre/gui2/dialogs/config/config_ui.py:546
msgid "Limit the max. simultaneous jobs to the available CPU &cores"
msgstr "Begränsa max. samtidiga jobb till lediga &CPU-kärnor"

#: /home/kovid/work/calibre/src/calibre/gui2/dialogs/config/config_ui.py:547
msgid "Debug &device detection"
msgstr "Felsök enhets&detektion"

#: /home/kovid/work/calibre/src/calibre/gui2/dialogs/config/config_ui.py:548
msgid ""
"calibre contains a network server that allows you to access your book "
"collection using a browser from anywhere in the world. Any changes to the "
"settings will only take effect after a server restart."
msgstr ""
"calibre innehåller en nätverksserver som ger dig tillgång till din "
"boksamling med en webbläsare från hela världen. Eventuella ändringar i "
"inställningarna träder i kraft först efter en serveromstart."

#: /home/kovid/work/calibre/src/calibre/gui2/dialogs/config/config_ui.py:549
msgid "Server &port:"
msgstr "Server&port:"

#: /home/kovid/work/calibre/src/calibre/gui2/dialogs/config/config_ui.py:550
#: /home/kovid/work/calibre/src/calibre/gui2/dialogs/password_ui.py:58
#: /home/kovid/work/calibre/src/calibre/gui2/dialogs/scheduler_ui.py:210
#: /home/kovid/work/calibre/src/calibre/gui2/wizard/send_email_ui.py:117
msgid "&Username:"
msgstr "Användarnamn:"

#: /home/kovid/work/calibre/src/calibre/gui2/dialogs/config/config_ui.py:551
#: /home/kovid/work/calibre/src/calibre/gui2/dialogs/password_ui.py:59
#: /home/kovid/work/calibre/src/calibre/gui2/dialogs/scheduler_ui.py:211
#: /home/kovid/work/calibre/src/calibre/gui2/wizard/send_email_ui.py:119
msgid "&Password:"
msgstr "Lösenord:"

#: /home/kovid/work/calibre/src/calibre/gui2/dialogs/config/config_ui.py:552
msgid ""
"If you leave the password blank, anyone will be able to access your book "
"collection using the web interface."
msgstr ""
"Om du lämnar lösenordet tomt, kan vem som helst komma åt din boksamling med "
"webbgränssnittet."

#: /home/kovid/work/calibre/src/calibre/gui2/dialogs/config/config_ui.py:553
msgid ""
"The maximum size (widthxheight) for displayed covers. Larger covers are "
"resized. "
msgstr ""
"Den maximala storleken (bredd x höjd) för att visas täcker. Större täcker "
"ändrar storlek. "

#: /home/kovid/work/calibre/src/calibre/gui2/dialogs/config/config_ui.py:554
msgid "Max. &cover size:"
msgstr "Max. omslagsstorlek:"

#: /home/kovid/work/calibre/src/calibre/gui2/dialogs/config/config_ui.py:555
#: /home/kovid/work/calibre/src/calibre/gui2/dialogs/password_ui.py:60
#: /home/kovid/work/calibre/src/calibre/gui2/dialogs/scheduler_ui.py:212
msgid "&Show password"
msgstr "Vi&sa lösenord"

#: /home/kovid/work/calibre/src/calibre/gui2/dialogs/config/config_ui.py:556
msgid "Max. &OPDS items per query:"
msgstr "Max. &OPDS poster per fråga:"

#: /home/kovid/work/calibre/src/calibre/gui2/dialogs/config/config_ui.py:557
msgid "&Start Server"
msgstr "&Starta Server"

#: /home/kovid/work/calibre/src/calibre/gui2/dialogs/config/config_ui.py:558
msgid "St&op Server"
msgstr "St&oppa Server"

#: /home/kovid/work/calibre/src/calibre/gui2/dialogs/config/config_ui.py:559
msgid "&Test Server"
msgstr "&Testserver"

#: /home/kovid/work/calibre/src/calibre/gui2/dialogs/config/config_ui.py:560
msgid "Run server &automatically on startup"
msgstr "Kör server och &automatiskt vid start"

#: /home/kovid/work/calibre/src/calibre/gui2/dialogs/config/config_ui.py:561
msgid "View &server logs"
msgstr "Visa &serverloggar"

#: /home/kovid/work/calibre/src/calibre/gui2/dialogs/config/config_ui.py:562
#: /home/kovid/work/calibre/src/calibre/gui2/wizard/stanza_ui.py:46
msgid ""
"<p>Remember to leave calibre running as the server only runs as long as "
"calibre is running.\n"
"<p>Stanza should see your calibre collection automatically. If not, try "
"adding the URL http://myhostname:8080 as a new catalog in the Stanza reader "
"on your iPhone. Here myhostname should be the fully qualified hostname or "
"the IP address of the computer calibre is running on."
msgstr ""
"<p> Kom ihåg att låta calibre köra eftersom server bara kör så länge calibre "
"är igång.\n"
"<p> Stanza borde se din calibre samling automatiskt. Om inte, prova att "
"lägga till webbadressen http://myhostname:8080 som en ny katalog i Stanza -"
"läsaren på din iPhone. Här värddatornamn bör vara fullständigt värdnamn "
"eller IP-adressen för datorn calibre körs på."

#: /home/kovid/work/calibre/src/calibre/gui2/dialogs/config/config_ui.py:564
msgid ""
"Here you can customize the behavior of Calibre by controlling what plugins "
"it uses."
msgstr ""
"Här kan du anpassa beteendet hos Calibre genom att kontrollera vilka "
"instickmoduler den använder."

#: /home/kovid/work/calibre/src/calibre/gui2/dialogs/config/config_ui.py:565
msgid "Enable/&Disable plugin"
msgstr "Aktivera Avaktivera instickmodul"

#: /home/kovid/work/calibre/src/calibre/gui2/dialogs/config/config_ui.py:566
msgid "&Customize plugin"
msgstr "Anpassa instickmodul"

#: /home/kovid/work/calibre/src/calibre/gui2/dialogs/config/config_ui.py:567
msgid "&Remove plugin"
msgstr "Ta bort instickfil"

#: /home/kovid/work/calibre/src/calibre/gui2/dialogs/config/config_ui.py:568
msgid "Add new plugin"
msgstr "Lägg till ny instickmodul"

#: /home/kovid/work/calibre/src/calibre/gui2/dialogs/config/config_ui.py:569
msgid "Plugin &file:"
msgstr "Insticks&fil:"

#: /home/kovid/work/calibre/src/calibre/gui2/dialogs/config/config_ui.py:571
msgid "&Add"
msgstr "Lägg till"

#: /home/kovid/work/calibre/src/calibre/gui2/dialogs/config/device_debug.py:21
msgid "Getting debug information"
msgstr "Hämtar felsökningsinformation"

#: /home/kovid/work/calibre/src/calibre/gui2/dialogs/config/device_debug.py:22
msgid "Copy to &clipboard"
msgstr "&Kopiera till Urklipp"

#: /home/kovid/work/calibre/src/calibre/gui2/dialogs/config/device_debug.py:24
msgid "Debug device detection"
msgstr "Felsöker enhetsdetektering"

#: /home/kovid/work/calibre/src/calibre/gui2/dialogs/config/save_template.py:44
msgid "Invalid template"
msgstr "Ogiltig mall"

#: /home/kovid/work/calibre/src/calibre/gui2/dialogs/config/save_template.py:45
msgid "The template %s is invalid:"
msgstr "Mallen %s är ogiltig:"

#: /home/kovid/work/calibre/src/calibre/gui2/dialogs/config/save_template_ui.py:42
msgid "Save &template"
msgstr "Spara mall"

#: /home/kovid/work/calibre/src/calibre/gui2/dialogs/config/save_template_ui.py:43
msgid ""
"By adjusting the template below, you can control what folders the files are "
"saved in and what filenames they are given. You can use the / character to "
"indicate sub-folders. Available metadata variables are described below. If a "
"particular book does not have some metadata, the variable will be replaced "
"by the empty string."
msgstr ""
"Genom att justera mallen nedan kan du styra vilka mappar filerna sparas i "
"och vilka filnamn de ges. Du kan använda / tecken för att visa undermappar. "
"Tillgängliga metadata variabler beskrivs nedan. Om en viss bok inte har "
"några metadata, kommer variabeln ersätts med en tom sträng."

#: /home/kovid/work/calibre/src/calibre/gui2/dialogs/config/save_template_ui.py:44
msgid "Available variables:"
msgstr "Tillgängliga variabler:"

#: /home/kovid/work/calibre/src/calibre/gui2/dialogs/config/social.py:34
msgid "Downloading social metadata, please wait..."
msgstr "Nedladdning social metadata, vänligen vänta..."

#: /home/kovid/work/calibre/src/calibre/gui2/dialogs/confirm_delete_ui.py:48
msgid "Are you sure?"
msgstr "Är du säker?"

#: /home/kovid/work/calibre/src/calibre/gui2/dialogs/confirm_delete_ui.py:50
msgid "&Show this warning again"
msgstr "Visa denna varning igen"

#: /home/kovid/work/calibre/src/calibre/gui2/dialogs/conversion_error_ui.py:41
msgid "ERROR"
msgstr "FEL"

#: /home/kovid/work/calibre/src/calibre/gui2/dialogs/fetch_metadata.py:58
msgid "Author Sort"
msgstr "Författarsortering"

#: /home/kovid/work/calibre/src/calibre/gui2/dialogs/fetch_metadata.py:60
msgid "ISBN"
msgstr "ISBN"

#: /home/kovid/work/calibre/src/calibre/gui2/dialogs/fetch_metadata.py:150
msgid "Finding metadata..."
msgstr "Söker metadata..."

#: /home/kovid/work/calibre/src/calibre/gui2/dialogs/fetch_metadata.py:162
msgid "Could not find metadata"
msgstr "Kunde inte hitta metadata"

#: /home/kovid/work/calibre/src/calibre/gui2/dialogs/fetch_metadata.py:163
msgid "The metadata download seems to have stalled. Try again later."
msgstr "Metadata hämtning tycks ha avstannat. Försök igen senare."

#: /home/kovid/work/calibre/src/calibre/gui2/dialogs/fetch_metadata.py:172
msgid "Warning"
msgstr "Varning"

#: /home/kovid/work/calibre/src/calibre/gui2/dialogs/fetch_metadata.py:173
msgid "Could not fetch metadata from:"
msgstr "Kunde inte hämta metadata från:"

#: /home/kovid/work/calibre/src/calibre/gui2/dialogs/fetch_metadata.py:177
msgid "No metadata found"
msgstr "Ingen metadata funnen"

#: /home/kovid/work/calibre/src/calibre/gui2/dialogs/fetch_metadata.py:178
msgid ""
"No metadata found, try adjusting the title and author or the ISBN key."
msgstr ""
"Ingen metadata funnen. Försök ändra titel och författare eller ISBN numret."

#: /home/kovid/work/calibre/src/calibre/gui2/dialogs/fetch_metadata_ui.py:81
msgid "Fetch metadata"
msgstr "Hämtar metadata"

#: /home/kovid/work/calibre/src/calibre/gui2/dialogs/fetch_metadata_ui.py:82
msgid ""
"<p>calibre can find metadata for your books from two locations: <b>Google "
"Books</b> and <b>isbndb.com</b>. <p>To use isbndb.com you must sign up for a "
"<a href=\"http://www.isbndb.com\">free account</a> and enter your access key "
"below."
msgstr ""
"<p> calibre kan hitta metadata om dina böcker från två platser: <b> Google "
"Books </b> och <b> isbndb.com </b>. <p> vill använda isbndb.com måste du "
"registrera dig för ett <a href=\"http://www.isbndb.com\"> gratis konto </a> "
"och skriva in din behörighetskod nedan."

#: /home/kovid/work/calibre/src/calibre/gui2/dialogs/fetch_metadata_ui.py:83
msgid "&Access Key:"
msgstr "Behörighetskod"

#: /home/kovid/work/calibre/src/calibre/gui2/dialogs/fetch_metadata_ui.py:84
msgid "Fetch"
msgstr "Hämta"

#: /home/kovid/work/calibre/src/calibre/gui2/dialogs/fetch_metadata_ui.py:85
msgid "Matches"
msgstr "Träffar"

#: /home/kovid/work/calibre/src/calibre/gui2/dialogs/fetch_metadata_ui.py:86
msgid ""
"Select the book that most closely matches your copy from the list below"
msgstr "Välj den bok som bäst passar din kopia från listan nedan"

#: /home/kovid/work/calibre/src/calibre/gui2/dialogs/fetch_metadata_ui.py:87
msgid "Download &social metadata (tags/rating/etc.) for the selected book"
msgstr "Ladda ner &social metadata (tags / betyg / etc.) För den valda boken"

#: /home/kovid/work/calibre/src/calibre/gui2/dialogs/job_view_ui.py:37
msgid "Details of job"
msgstr "Jobbdetaljer"

#: /home/kovid/work/calibre/src/calibre/gui2/dialogs/jobs_ui.py:44
msgid "Active Jobs"
msgstr "Aktiva jobb"

#: /home/kovid/work/calibre/src/calibre/gui2/dialogs/jobs_ui.py:45
msgid "&Stop selected job"
msgstr "Av&sluta valt jobb"

#: /home/kovid/work/calibre/src/calibre/gui2/dialogs/jobs_ui.py:46
msgid "Show job &details"
msgstr "Visa jobb&detaljer"

#: /home/kovid/work/calibre/src/calibre/gui2/dialogs/jobs_ui.py:47
msgid "Stop &all jobs"
msgstr "Avsluta &alla jobb"

#: /home/kovid/work/calibre/src/calibre/gui2/dialogs/metadata_bulk_ui.py:136
msgid "Edit Meta information"
msgstr "Redigera metainformation"

#: /home/kovid/work/calibre/src/calibre/gui2/dialogs/metadata_bulk_ui.py:137
#: /home/kovid/work/calibre/src/calibre/gui2/dialogs/metadata_single_ui.py:353
msgid "Meta information"
msgstr "Metainformation"

#: /home/kovid/work/calibre/src/calibre/gui2/dialogs/metadata_bulk_ui.py:139
msgid "A&utomatically set author sort"
msgstr "A&utomatiskt  ange författaresortering"

#: /home/kovid/work/calibre/src/calibre/gui2/dialogs/metadata_bulk_ui.py:140
msgid "Author s&ort: "
msgstr "Författares&ortering "

#: /home/kovid/work/calibre/src/calibre/gui2/dialogs/metadata_bulk_ui.py:141
#: /home/kovid/work/calibre/src/calibre/gui2/dialogs/metadata_single_ui.py:360
msgid ""
"Specify how the author(s) of this book should be sorted. For example Charles "
"Dickens should be sorted as Dickens, Charles."
msgstr ""
"Ange hur författaren (er) av denna bok ska sorteras. Till exempel Charles "
"Dickens ska sorteras som Dickens, Charles."

#: /home/kovid/work/calibre/src/calibre/gui2/dialogs/metadata_bulk_ui.py:142
#: /home/kovid/work/calibre/src/calibre/gui2/dialogs/metadata_single_ui.py:363
msgid "&Rating:"
msgstr "Betyg:"

#: /home/kovid/work/calibre/src/calibre/gui2/dialogs/metadata_bulk_ui.py:143
#: /home/kovid/work/calibre/src/calibre/gui2/dialogs/metadata_bulk_ui.py:144
#: /home/kovid/work/calibre/src/calibre/gui2/dialogs/metadata_single_ui.py:364
#: /home/kovid/work/calibre/src/calibre/gui2/dialogs/metadata_single_ui.py:365
msgid "Rating of this book. 0-5 stars"
msgstr "Betyg på boken: 0-5 stjärnor"

#: /home/kovid/work/calibre/src/calibre/gui2/dialogs/metadata_bulk_ui.py:145
#: /home/kovid/work/calibre/src/calibre/gui2/dialogs/metadata_single_ui.py:366
msgid " stars"
msgstr " stjärnor"

#: /home/kovid/work/calibre/src/calibre/gui2/dialogs/metadata_bulk_ui.py:147
msgid "Add ta&gs: "
msgstr "Lägg till ta&ggar: "

#: /home/kovid/work/calibre/src/calibre/gui2/dialogs/metadata_bulk_ui.py:149
#: /home/kovid/work/calibre/src/calibre/gui2/dialogs/metadata_bulk_ui.py:150
#: /home/kovid/work/calibre/src/calibre/gui2/dialogs/metadata_single_ui.py:370
#: /home/kovid/work/calibre/src/calibre/gui2/dialogs/metadata_single_ui.py:371
msgid "Open Tag Editor"
msgstr "Öppna taggredigering"

#: /home/kovid/work/calibre/src/calibre/gui2/dialogs/metadata_bulk_ui.py:151
msgid "&Remove tags:"
msgstr "Ta bo&rt taggar:"

#: /home/kovid/work/calibre/src/calibre/gui2/dialogs/metadata_bulk_ui.py:152
msgid "Comma separated list of tags to remove from the books. "
msgstr "Kommaseparerad lista med taggar för att ta bort från böckerna. "

#: /home/kovid/work/calibre/src/calibre/gui2/dialogs/metadata_bulk_ui.py:156
msgid "Remove &format:"
msgstr "Ta bort &format:"

#: /home/kovid/work/calibre/src/calibre/gui2/dialogs/metadata_bulk_ui.py:157
msgid "&Swap title and author"
msgstr "Växla mellan titel och författare"

#: /home/kovid/work/calibre/src/calibre/gui2/dialogs/metadata_single.py:123
msgid "Not a valid picture"
msgstr "Inte en giltig bild"

#: /home/kovid/work/calibre/src/calibre/gui2/dialogs/metadata_single.py:136
msgid "Choose formats for "
msgstr "Välj format för "

#: /home/kovid/work/calibre/src/calibre/gui2/dialogs/metadata_single.py:137
#: /home/kovid/work/calibre/src/calibre/gui2/ui.py:990
msgid "Books"
msgstr "Böcker"

#: /home/kovid/work/calibre/src/calibre/gui2/dialogs/metadata_single.py:165
msgid "No permission"
msgstr "Ingen behörighet"

#: /home/kovid/work/calibre/src/calibre/gui2/dialogs/metadata_single.py:166
msgid "You do not have permission to read the following files:"
msgstr "Du har inte behörighet att läsa följande filer:"

#: /home/kovid/work/calibre/src/calibre/gui2/dialogs/metadata_single.py:189
#: /home/kovid/work/calibre/src/calibre/gui2/dialogs/metadata_single.py:190
msgid "No format selected"
msgstr "Inget format valt"

#: /home/kovid/work/calibre/src/calibre/gui2/dialogs/metadata_single.py:201
msgid "Could not read metadata"
msgstr "Kunde inte läsa metadata"

#: /home/kovid/work/calibre/src/calibre/gui2/dialogs/metadata_single.py:202
msgid "Could not read metadata from %s format"
msgstr "Kunde inte läsa metadata från %s format"

#: /home/kovid/work/calibre/src/calibre/gui2/dialogs/metadata_single.py:247
#: /home/kovid/work/calibre/src/calibre/gui2/dialogs/metadata_single.py:253
msgid "Could not read cover"
msgstr "Kunde inte läsa omslag"

#: /home/kovid/work/calibre/src/calibre/gui2/dialogs/metadata_single.py:248
msgid "Could not read cover from %s format"
msgstr "Kunde inte läsa omslag från %s format"

#: /home/kovid/work/calibre/src/calibre/gui2/dialogs/metadata_single.py:254
msgid "The cover in the %s format is invalid"
msgstr "Omslaget i %s format är ogiltigt"

#: /home/kovid/work/calibre/src/calibre/gui2/dialogs/metadata_single.py:291
msgid "Abort the editing of all remaining books"
msgstr "Avbryt redigering av alla kvarvarande böcker"

#: /home/kovid/work/calibre/src/calibre/gui2/dialogs/metadata_single.py:407
#: /home/kovid/work/calibre/src/calibre/gui2/dialogs/metadata_single.py:412
msgid "This ISBN number is valid"
msgstr "Detta ISBN-nummer är giltigt"

#: /home/kovid/work/calibre/src/calibre/gui2/dialogs/metadata_single.py:415
msgid "This ISBN number is invalid"
msgstr "Denna ISBN-nummer är ogiltigt"

#: /home/kovid/work/calibre/src/calibre/gui2/dialogs/metadata_single.py:511
msgid "Downloading cover..."
msgstr "Hämtar omslag..."

#: /home/kovid/work/calibre/src/calibre/gui2/dialogs/metadata_single.py:523
#: /home/kovid/work/calibre/src/calibre/gui2/dialogs/metadata_single.py:528
#: /home/kovid/work/calibre/src/calibre/gui2/dialogs/metadata_single.py:534
msgid "Cannot fetch cover"
msgstr "Kan inte hämta omslag"

#: /home/kovid/work/calibre/src/calibre/gui2/dialogs/metadata_single.py:524
#: /home/kovid/work/calibre/src/calibre/gui2/dialogs/metadata_single.py:535
msgid "<b>Could not fetch cover.</b><br/>"
msgstr "<b>Kunde inte hämta omslag.</b><br/>"

#: /home/kovid/work/calibre/src/calibre/gui2/dialogs/metadata_single.py:525
msgid "The download timed out."
msgstr "Hämtningen avbröts"

#: /home/kovid/work/calibre/src/calibre/gui2/dialogs/metadata_single.py:529
msgid "Could not find cover for this book. Try specifying the ISBN first."
msgstr "Kunde inte hitta omslag för denna bok. Försök ange ISBN först."

#: /home/kovid/work/calibre/src/calibre/gui2/dialogs/metadata_single.py:541
msgid "Bad cover"
msgstr "Dåligt omslag"

#: /home/kovid/work/calibre/src/calibre/gui2/dialogs/metadata_single.py:542
msgid "The cover is not a valid picture"
msgstr "Omslaget är inte en giltig bild"

#: /home/kovid/work/calibre/src/calibre/gui2/dialogs/metadata_single.py:572
msgid "There were errors"
msgstr "Där fanns fel"

#: /home/kovid/work/calibre/src/calibre/gui2/dialogs/metadata_single.py:573
msgid "There were errors downloading social metadata"
msgstr "Där fanns fel vid hämtningen av social metadata"

#: /home/kovid/work/calibre/src/calibre/gui2/dialogs/metadata_single.py:597
msgid "Cannot fetch metadata"
msgstr "Kunde inte hämta metadata"

#: /home/kovid/work/calibre/src/calibre/gui2/dialogs/metadata_single.py:598
msgid "You must specify at least one of ISBN, Title, Authors or Publisher"
msgstr "Du måste ange minst en av ISBN, titel, författare eller förlag"

#: /home/kovid/work/calibre/src/calibre/gui2/dialogs/metadata_single.py:660
msgid "Permission denied"
msgstr "Åtkomst nekad"

#: /home/kovid/work/calibre/src/calibre/gui2/dialogs/metadata_single.py:661
msgid "Could not open %s. Is it being used by another program?"
msgstr "Kunde inte öppna %s. Kanske det används av ett annat program?"

#: /home/kovid/work/calibre/src/calibre/gui2/dialogs/metadata_single_ui.py:352
msgid "Edit Meta Information"
msgstr "Redigera metainformation"

#: /home/kovid/work/calibre/src/calibre/gui2/dialogs/metadata_single_ui.py:356
msgid "Swap the author and title"
msgstr "Byt författare och titel"

#: /home/kovid/work/calibre/src/calibre/gui2/dialogs/metadata_single_ui.py:359
msgid "Author S&ort: "
msgstr "Författars&ortering: "

#: /home/kovid/work/calibre/src/calibre/gui2/dialogs/metadata_single_ui.py:361
msgid ""
"Automatically create the author sort entry based on the current author entry"
msgstr ""
"Skapa automatiskt posten sortera författare baserat på nuvarande "
"författareposten"

#: /home/kovid/work/calibre/src/calibre/gui2/dialogs/metadata_single_ui.py:375
msgid "Remove unused series (Series that have no books)"
msgstr "Ta bort oanvända serier (serier som inte har några böcker)"

#: /home/kovid/work/calibre/src/calibre/gui2/dialogs/metadata_single_ui.py:377
msgid "IS&BN:"
msgstr "IS&BN:"

#: /home/kovid/work/calibre/src/calibre/gui2/dialogs/metadata_single_ui.py:378
msgid "Publishe&d:"
msgstr "Förlag&d:"

#: /home/kovid/work/calibre/src/calibre/gui2/dialogs/metadata_single_ui.py:381
msgid "dd MMM yyyy"
msgstr "dd MMM yyyy"

#: /home/kovid/work/calibre/src/calibre/gui2/dialogs/metadata_single_ui.py:382
msgid "&Date:"
msgstr "&Datum:"

#: /home/kovid/work/calibre/src/calibre/gui2/dialogs/metadata_single_ui.py:383
msgid "&Comments"
msgstr "&Kommentarer"

#: /home/kovid/work/calibre/src/calibre/gui2/dialogs/metadata_single_ui.py:384
msgid "&Fetch metadata from server"
msgstr "Hämta metadata från servern"

#: /home/kovid/work/calibre/src/calibre/gui2/dialogs/metadata_single_ui.py:385
msgid "Available Formats"
msgstr "Tillgängliga format:"

#: /home/kovid/work/calibre/src/calibre/gui2/dialogs/metadata_single_ui.py:386
msgid "Add a new format for this book to the database"
msgstr "Lägg till ett nytt format för den här boken till databasen"

#: /home/kovid/work/calibre/src/calibre/gui2/dialogs/metadata_single_ui.py:388
msgid "Remove the selected formats for this book from the database."
msgstr "Ta bort det valda formatet för den här boken från databasen."

#: /home/kovid/work/calibre/src/calibre/gui2/dialogs/metadata_single_ui.py:390
msgid "Set the cover for the book from the selected format"
msgstr "Ange omslag för boken från det valda formatet"

#: /home/kovid/work/calibre/src/calibre/gui2/dialogs/metadata_single_ui.py:392
msgid "Update metadata from the metadata in the selected format"
msgstr "Uppdatera metadata från metadata i det valda formatet"

#: /home/kovid/work/calibre/src/calibre/gui2/dialogs/metadata_single_ui.py:397
msgid "Reset cover to default"
msgstr "Återställ omslaget"

#: /home/kovid/work/calibre/src/calibre/gui2/dialogs/metadata_single_ui.py:399
msgid "Download &cover"
msgstr "Hämta omslag"

#: /home/kovid/work/calibre/src/calibre/gui2/dialogs/password_ui.py:56
msgid "Password needed"
msgstr "Lösenord krävs"

#: /home/kovid/work/calibre/src/calibre/gui2/dialogs/progress.py:53
msgid "Aborting..."
msgstr "Avbryter..."

#: /home/kovid/work/calibre/src/calibre/gui2/dialogs/scheduler.py:117
msgid "Need username and password"
msgstr "Behöver användarnamn och lösenord"

#: /home/kovid/work/calibre/src/calibre/gui2/dialogs/scheduler.py:118
msgid "You must provide a username and/or password to use this news source."
msgstr ""
"Du måste ange ett användarnamn och / eller lösenord för att använda denna "
"nyhetskälla."

#: /home/kovid/work/calibre/src/calibre/gui2/dialogs/scheduler.py:169
msgid "Created by: "
msgstr "Skapad av: "

#: /home/kovid/work/calibre/src/calibre/gui2/dialogs/scheduler.py:176
msgid "Last downloaded: never"
msgstr "Senast hämtad: aldrig"

#: /home/kovid/work/calibre/src/calibre/gui2/dialogs/scheduler.py:191
msgid "%d days, %d hours and %d minutes ago"
msgstr "%d dagar, %d timmar och %d minuter sedan"

#: /home/kovid/work/calibre/src/calibre/gui2/dialogs/scheduler.py:193
msgid "Last downloaded"
msgstr "Senast hämtad"

#: /home/kovid/work/calibre/src/calibre/gui2/dialogs/scheduler.py:213
#: /home/kovid/work/calibre/src/calibre/gui2/dialogs/scheduler_ui.py:190
msgid "Schedule news download"
msgstr "Schemalägg nyhetshämtning"

#: /home/kovid/work/calibre/src/calibre/gui2/dialogs/scheduler.py:216
msgid "Add a custom news source"
msgstr "Lägg till en anpassad nyhetskälla"

#: /home/kovid/work/calibre/src/calibre/gui2/dialogs/scheduler_ui.py:191
#: /home/kovid/work/calibre/src/calibre/gui2/dialogs/user_profiles.py:278
msgid "Recipes"
msgstr "Recept"

#: /home/kovid/work/calibre/src/calibre/gui2/dialogs/scheduler_ui.py:192
msgid "Download all scheduled recipes at once"
msgstr "Hämta alla schemalagda recept på en gång"

#: /home/kovid/work/calibre/src/calibre/gui2/dialogs/scheduler_ui.py:193
msgid "Download &all scheduled"
msgstr "Hämta &allt schemalagt"

#: /home/kovid/work/calibre/src/calibre/gui2/dialogs/scheduler_ui.py:194
msgid "blurb"
msgstr "baksidestext"

#: /home/kovid/work/calibre/src/calibre/gui2/dialogs/scheduler_ui.py:195
msgid "&Schedule for download:"
msgstr "&Schemalägg för hämtning:"

#: /home/kovid/work/calibre/src/calibre/gui2/dialogs/scheduler_ui.py:196
#: /home/kovid/work/calibre/src/calibre/gui2/dialogs/scheduler_ui.py:206
msgid "Every "
msgstr "Var "

#: /home/kovid/work/calibre/src/calibre/gui2/dialogs/scheduler_ui.py:197
msgid "day"
msgstr "dag"

#: /home/kovid/work/calibre/src/calibre/gui2/dialogs/scheduler_ui.py:198
msgid "Monday"
msgstr "måndag"

#: /home/kovid/work/calibre/src/calibre/gui2/dialogs/scheduler_ui.py:199
msgid "Tuesday"
msgstr "tisdag"

#: /home/kovid/work/calibre/src/calibre/gui2/dialogs/scheduler_ui.py:200
msgid "Wednesday"
msgstr "onsdag"

#: /home/kovid/work/calibre/src/calibre/gui2/dialogs/scheduler_ui.py:201
msgid "Thursday"
msgstr "torsdag"

#: /home/kovid/work/calibre/src/calibre/gui2/dialogs/scheduler_ui.py:202
msgid "Friday"
msgstr "fredag"

#: /home/kovid/work/calibre/src/calibre/gui2/dialogs/scheduler_ui.py:203
msgid "Saturday"
msgstr "lördag"

#: /home/kovid/work/calibre/src/calibre/gui2/dialogs/scheduler_ui.py:204
msgid "Sunday"
msgstr "söndag"

#: /home/kovid/work/calibre/src/calibre/gui2/dialogs/scheduler_ui.py:205
msgid "at"
msgstr "vid"

#: /home/kovid/work/calibre/src/calibre/gui2/dialogs/scheduler_ui.py:207
msgid ""
"Interval at which to download this recipe. A value of zero means that the "
"recipe will be downloaded every hour."
msgstr ""
"Hämtningsintervall för detta recept. Ett värde på noll innebär att receptet "
"hämtas varje timme."

#: /home/kovid/work/calibre/src/calibre/gui2/dialogs/scheduler_ui.py:208
#: /home/kovid/work/calibre/src/calibre/gui2/dialogs/scheduler_ui.py:220
#: /home/kovid/work/calibre/src/calibre/gui2/dialogs/user_profiles_ui.py:263
msgid " days"
msgstr " dagar"

#: /home/kovid/work/calibre/src/calibre/gui2/dialogs/scheduler_ui.py:209
msgid "&Account"
msgstr "Konto"

#: /home/kovid/work/calibre/src/calibre/gui2/dialogs/scheduler_ui.py:213
msgid "For the scheduling to work, you must leave calibre running."
msgstr "För schemaläggning ska fungera måste du lämna calibre igång."

#: /home/kovid/work/calibre/src/calibre/gui2/dialogs/scheduler_ui.py:214
msgid "&Schedule"
msgstr "&Schemalägg"

#: /home/kovid/work/calibre/src/calibre/gui2/dialogs/scheduler_ui.py:215
msgid "Add &title as tag"
msgstr "Lägg till &titel som tagg"

#: /home/kovid/work/calibre/src/calibre/gui2/dialogs/scheduler_ui.py:216
msgid "&Extra  tags:"
msgstr "&Extra  taggar:"

#: /home/kovid/work/calibre/src/calibre/gui2/dialogs/scheduler_ui.py:217
msgid "&Advanced"
msgstr "&Avancerad"

#: /home/kovid/work/calibre/src/calibre/gui2/dialogs/scheduler_ui.py:218
msgid "&Download now"
msgstr "Hämta nu"

#: /home/kovid/work/calibre/src/calibre/gui2/dialogs/scheduler_ui.py:219
msgid ""
"Delete downloaded news older than the specified number of days. Set to zero "
"to disable."
msgstr ""
"Radera hämtade nyheter äldre än angivet antal dagar. Ange noll för att "
"inaktivera."

#: /home/kovid/work/calibre/src/calibre/gui2/dialogs/scheduler_ui.py:221
msgid "Delete downloaded news older than "
msgstr "Radera hämtade nyheter äldre än "

#: /home/kovid/work/calibre/src/calibre/gui2/dialogs/search_item_ui.py:36
msgid "contains"
msgstr "innehåller"

#: /home/kovid/work/calibre/src/calibre/gui2/dialogs/search_item_ui.py:37
msgid "The text to search for. It is interpreted as a regular expression."
msgstr "Den text som ska söka efter. Det tolkas som ett reguljärt uttryck."

#: /home/kovid/work/calibre/src/calibre/gui2/dialogs/search_item_ui.py:38
msgid ""
"<p>Negate this match. That is, only return results that <b>do not</b> match "
"this query."
msgstr ""
"<p> Negera denna matchning. Det vill säga returnera bara resultat som <b> "
"inte </b> passar denna fråga."

#: /home/kovid/work/calibre/src/calibre/gui2/dialogs/search_item_ui.py:39
msgid "Negate"
msgstr "Negera"

#: /home/kovid/work/calibre/src/calibre/gui2/dialogs/search_ui.py:88
msgid "Advanced Search"
msgstr "Avancerad sökning"

#: /home/kovid/work/calibre/src/calibre/gui2/dialogs/search_ui.py:89
msgid "Find entries that have..."
msgstr "Hitta inlägg som ..."

#: /home/kovid/work/calibre/src/calibre/gui2/dialogs/search_ui.py:90
msgid "&All these words:"
msgstr "&Alla dessa ord:"

#: /home/kovid/work/calibre/src/calibre/gui2/dialogs/search_ui.py:91
msgid "This exact &phrase:"
msgstr "Denna exakt fras:"

#: /home/kovid/work/calibre/src/calibre/gui2/dialogs/search_ui.py:92
msgid "&One or more of these words:"
msgstr "Ett eller flera av dessa &ord:"

#: /home/kovid/work/calibre/src/calibre/gui2/dialogs/search_ui.py:93
msgid "But dont show entries that have..."
msgstr "Men visa inte poster som har ..."

#: /home/kovid/work/calibre/src/calibre/gui2/dialogs/search_ui.py:94
msgid "Any of these &unwanted words:"
msgstr "Något av dessa och oönskade ord:"

#: /home/kovid/work/calibre/src/calibre/gui2/dialogs/search_ui.py:95
msgid ""
"See the <a href=\"http://calibre-ebook.com/user_manual/gui.html#the-search-"
"interface\">User Manual</a> for more help"
msgstr ""
"Se <a href=\"http://calibre-ebook.com/user_manual/gui.html#the-search-"
"interface\"> Bruksanvisning </a> för mer hjälp"

#: /home/kovid/work/calibre/src/calibre/gui2/dialogs/select_formats.py:45
msgid "Choose formats"
msgstr "Välj format"

#: /home/kovid/work/calibre/src/calibre/gui2/dialogs/tag_editor.py:66
msgid "Are your sure?"
msgstr "Är du säker?"

#: /home/kovid/work/calibre/src/calibre/gui2/dialogs/tag_editor.py:67
msgid ""
"The following tags are used by one or more books. Are you certain you want "
"to delete them?"
msgstr ""
"Följande taggar används av en eller flera böcker. Är du säker på att du vill "
"ta bort dem?"

#: /home/kovid/work/calibre/src/calibre/gui2/dialogs/tag_editor_ui.py:123
msgid "Tag Editor"
msgstr "Taggredigerare"

#: /home/kovid/work/calibre/src/calibre/gui2/dialogs/tag_editor_ui.py:124
msgid "A&vailable tags"
msgstr "Tillgängliga taggar"

#: /home/kovid/work/calibre/src/calibre/gui2/dialogs/tag_editor_ui.py:125
msgid ""
"Delete tag from database. This will unapply the tag from all books and then "
"remove it from the database."
msgstr ""
"Ta bort taggen från databasen. Detta kommer ta bort taggen från alla böcker "
"och sedan ta bort den från databasen."

#: /home/kovid/work/calibre/src/calibre/gui2/dialogs/tag_editor_ui.py:127
msgid "Apply tag to current book"
msgstr "Sätt tag på aktuell bok"

#: /home/kovid/work/calibre/src/calibre/gui2/dialogs/tag_editor_ui.py:129
msgid "A&pplied tags"
msgstr "Tilläm&pa taggar"

#: /home/kovid/work/calibre/src/calibre/gui2/dialogs/tag_editor_ui.py:130
msgid "Unapply (remove) tag from current book"
msgstr "Ta bort tag från aktuell bok"

#: /home/kovid/work/calibre/src/calibre/gui2/dialogs/tag_editor_ui.py:132
msgid "&Add tag:"
msgstr "Lägg till tagg:"

#: /home/kovid/work/calibre/src/calibre/gui2/dialogs/tag_editor_ui.py:133
msgid ""
"If the tag you want is not in the available list, you can add it here. "
"Accepts a comma separated list of tags."
msgstr ""
"Om taggen du vill använda inte finns på listan, kan du lägga till den här. "
"Accepterar en kommaseparerad lista med taggar."

#: /home/kovid/work/calibre/src/calibre/gui2/dialogs/tag_editor_ui.py:134
msgid "Add tag to available tags and apply it to current book"
msgstr "Lägg tag till tillgängliga taggar och tillämpa den på aktuell bok"

#: /home/kovid/work/calibre/src/calibre/gui2/dialogs/test_email_ui.py:50
msgid "Test email settings"
msgstr "Testa e-postsinställningar"

#: /home/kovid/work/calibre/src/calibre/gui2/dialogs/test_email_ui.py:51
msgid "Send test mail from %s to:"
msgstr "Skicka testpost från %s till:"

#: /home/kovid/work/calibre/src/calibre/gui2/dialogs/test_email_ui.py:52
#: /home/kovid/work/calibre/src/calibre/gui2/filename_pattern_ui.py:115
msgid "&Test"
msgstr "&Testa"

#: /home/kovid/work/calibre/src/calibre/gui2/dialogs/user_profiles.py:127
msgid "No recipe selected"
msgstr "Inget recept valt"

#: /home/kovid/work/calibre/src/calibre/gui2/dialogs/user_profiles.py:132
msgid "The attached file: %s is a recipe to download %s."
msgstr "Den bifogade filen: %s är ett recept att hämta %s."

#: /home/kovid/work/calibre/src/calibre/gui2/dialogs/user_profiles.py:133
msgid "Recipe for "
msgstr "Recept för "

#: /home/kovid/work/calibre/src/calibre/gui2/dialogs/user_profiles.py:150
#: /home/kovid/work/calibre/src/calibre/gui2/dialogs/user_profiles.py:161
#: /home/kovid/work/calibre/src/calibre/gui2/dialogs/user_profiles_ui.py:255
msgid "Switch to Advanced mode"
msgstr "Växla till avancerad inställning"

#: /home/kovid/work/calibre/src/calibre/gui2/dialogs/user_profiles.py:156
#: /home/kovid/work/calibre/src/calibre/gui2/dialogs/user_profiles.py:164
msgid "Switch to Basic mode"
msgstr "Växla till grundläggande inställning"

#: /home/kovid/work/calibre/src/calibre/gui2/dialogs/user_profiles.py:174
msgid "Feed must have a title"
msgstr "Flöde måste ha en titel"

#: /home/kovid/work/calibre/src/calibre/gui2/dialogs/user_profiles.py:175
msgid "The feed must have a title"
msgstr "Flödet måste ha en titel"

#: /home/kovid/work/calibre/src/calibre/gui2/dialogs/user_profiles.py:179
msgid "Feed must have a URL"
msgstr "Flöde måste ha en URL"

#: /home/kovid/work/calibre/src/calibre/gui2/dialogs/user_profiles.py:180
msgid "The feed %s must have a URL"
msgstr "Flödet %s  måste ha en URL"

#: /home/kovid/work/calibre/src/calibre/gui2/dialogs/user_profiles.py:185
msgid "Already exists"
msgstr "Finns redan"

#: /home/kovid/work/calibre/src/calibre/gui2/dialogs/user_profiles.py:186
msgid "This feed has already been added to the recipe"
msgstr "Detta flöde har redan lagts till receptet"

#: /home/kovid/work/calibre/src/calibre/gui2/dialogs/user_profiles.py:227
#: /home/kovid/work/calibre/src/calibre/gui2/dialogs/user_profiles.py:236
#: /home/kovid/work/calibre/src/calibre/gui2/dialogs/user_profiles.py:286
msgid "Invalid input"
msgstr "Felaktigt indata"

#: /home/kovid/work/calibre/src/calibre/gui2/dialogs/user_profiles.py:228
#: /home/kovid/work/calibre/src/calibre/gui2/dialogs/user_profiles.py:237
#: /home/kovid/work/calibre/src/calibre/gui2/dialogs/user_profiles.py:287
msgid "<p>Could not create recipe. Error:<br>%s"
msgstr "<p> Kunde inte skapa recept. Fel: <br>%s"

#: /home/kovid/work/calibre/src/calibre/gui2/dialogs/user_profiles.py:241
#: /home/kovid/work/calibre/src/calibre/gui2/dialogs/user_profiles.py:263
#: /home/kovid/work/calibre/src/calibre/gui2/dialogs/user_profiles.py:290
msgid "Replace recipe?"
msgstr "Ersätt recept?"

#: /home/kovid/work/calibre/src/calibre/gui2/dialogs/user_profiles.py:242
#: /home/kovid/work/calibre/src/calibre/gui2/dialogs/user_profiles.py:264
#: /home/kovid/work/calibre/src/calibre/gui2/dialogs/user_profiles.py:291
msgid "A custom recipe named %s already exists. Do you want to replace it?"
msgstr "Ett anpassat recept med namnet %s finns redan. Vill du ersätta det?"

#: /home/kovid/work/calibre/src/calibre/gui2/dialogs/user_profiles.py:257
msgid "Pick recipe"
msgstr "Välj recept"

#: /home/kovid/work/calibre/src/calibre/gui2/dialogs/user_profiles.py:257
msgid "Pick the recipe to customize"
msgstr "Välj recept för anpassning"

#: /home/kovid/work/calibre/src/calibre/gui2/dialogs/user_profiles.py:277
msgid "Choose a recipe file"
msgstr "Välj en receptfil"

#: /home/kovid/work/calibre/src/calibre/gui2/dialogs/user_profiles_ui.py:248
msgid "Add custom news source"
msgstr "Lägg till anpassad nyhetskälla"

#: /home/kovid/work/calibre/src/calibre/gui2/dialogs/user_profiles_ui.py:249
msgid "Available user recipes"
msgstr "Tillgängliga användarrecept"

#: /home/kovid/work/calibre/src/calibre/gui2/dialogs/user_profiles_ui.py:250
msgid "Add/Update &recipe"
msgstr "Lägg till/Uppdatera &recept"

#: /home/kovid/work/calibre/src/calibre/gui2/dialogs/user_profiles_ui.py:251
msgid "&Remove recipe"
msgstr "Ta &bort recept"

#: /home/kovid/work/calibre/src/calibre/gui2/dialogs/user_profiles_ui.py:252
msgid "&Share recipe"
msgstr "&Dela recept"

#: /home/kovid/work/calibre/src/calibre/gui2/dialogs/user_profiles_ui.py:253
msgid "Customize &builtin recipe"
msgstr "Anpassa in&byggda recept"

#: /home/kovid/work/calibre/src/calibre/gui2/dialogs/user_profiles_ui.py:254
msgid "&Load recipe from file"
msgstr "Hämta recept från fil"

#: /home/kovid/work/calibre/src/calibre/gui2/dialogs/user_profiles_ui.py:256
msgid ""
"<html><head><meta name=\"qrichtext\" content=\"1\" /><style "
"type=\"text/css\">\n"
"p, li { white-space: pre-wrap; }\n"
"</style></head><body style=\" font-family:'DejaVu Sans'; font-size:10pt; "
"font-weight:400; font-style:normal;\">\n"
"<p style=\" margin-top:12px; margin-bottom:12px; margin-left:0px; margin-"
"right:0px; -qt-block-indent:0; text-indent:0px;\">Create a basic news "
"recipe, by adding RSS feeds to it. <br />For most feeds, you will have to "
"use the \"Advanced mode\" to further customize the fetch "
"process.</p></body></html>"
msgstr ""
"<html> <head> <meta name=\"qrichtext\" content=\"1\" /> <style "
"type=\"text/css\">\n"
"p, li (white-space: pre-wrap;)\n"
"</style> </head> <body style=\" font-family:'DejaVu Sans'; font-size:10pt; "
"font-weight:400; font-style:normal;\">\n"
"<p style=\" margin-top:12px; margin-bottom:12px; margin-left:0px; margin-"
"right:0px; -qt-block-indent:0; text-indent:0px;\"> Skapa ett grundläggande "
"nyhetsrecept, genom att lägga till RSS-flöden för det. <br /> För de flesta "
"typer av flöden, måste du använda \"Avancerat läge\" för att ytterligare "
"anpassa hämtprocessen. </p> </body> </html>"

#: /home/kovid/work/calibre/src/calibre/gui2/dialogs/user_profiles_ui.py:260
msgid "Recipe &title:"
msgstr "Recept&titel"

#: /home/kovid/work/calibre/src/calibre/gui2/dialogs/user_profiles_ui.py:261
msgid "&Oldest article:"
msgstr "Äldsta artikel:"

#: /home/kovid/work/calibre/src/calibre/gui2/dialogs/user_profiles_ui.py:262
msgid "The oldest article to download"
msgstr "Äldsta artikeln att hämta"

#: /home/kovid/work/calibre/src/calibre/gui2/dialogs/user_profiles_ui.py:264
msgid "&Max. number of articles per feed:"
msgstr "&Max. antal artiklar per flöde:"

#: /home/kovid/work/calibre/src/calibre/gui2/dialogs/user_profiles_ui.py:265
msgid "Maximum number of articles to download per feed."
msgstr "Maximalt antal artiklar att ladda ner per flöde."

#: /home/kovid/work/calibre/src/calibre/gui2/dialogs/user_profiles_ui.py:266
msgid "Feeds in recipe"
msgstr "Flöde i recept"

#: /home/kovid/work/calibre/src/calibre/gui2/dialogs/user_profiles_ui.py:268
msgid "Remove feed from recipe"
msgstr "Ta bort flöde från recept"

#: /home/kovid/work/calibre/src/calibre/gui2/dialogs/user_profiles_ui.py:271
#: /home/kovid/work/calibre/src/calibre/gui2/dialogs/user_profiles_ui.py:274
msgid "Add feed to recipe"
msgstr "Lägg till flöde till recept"

#: /home/kovid/work/calibre/src/calibre/gui2/dialogs/user_profiles_ui.py:272
msgid "&Feed title:"
msgstr "&Flödestitel:"

#: /home/kovid/work/calibre/src/calibre/gui2/dialogs/user_profiles_ui.py:273
msgid "Feed &URL:"
msgstr "Flödes&URL"

#: /home/kovid/work/calibre/src/calibre/gui2/dialogs/user_profiles_ui.py:275
msgid "&Add feed"
msgstr "Lägg till flöde"

#: /home/kovid/work/calibre/src/calibre/gui2/dialogs/user_profiles_ui.py:276
msgid ""
"For help with writing advanced news recipes, please visit <a "
"href=\"http://calibre.kovidgoyal.net/user_manual/news.html\">User Recipes</a>"
msgstr ""
"För hjälp med att skriva avancerade nyhetsrecept besök <a "
"href=\"http://calibre.kovidgoyal.net/user_manual/news.html\"> User Recept "
"</a>"

#: /home/kovid/work/calibre/src/calibre/gui2/dialogs/user_profiles_ui.py:277
msgid "Recipe source code (python)"
msgstr "Receptkällkod (python)"

#: /home/kovid/work/calibre/src/calibre/gui2/filename_pattern_ui.py:107
msgid ""
"<!DOCTYPE HTML PUBLIC \"-//W3C//DTD HTML 4.0//EN\" "
"\"http://www.w3.org/TR/REC-html40/strict.dtd\">\n"
"<html><head><meta name=\"qrichtext\" content=\"1\" /><style "
"type=\"text/css\">\n"
"p, li { white-space: pre-wrap; }\n"
"</style></head><body style=\" font-family:'Candara'; font-size:10pt; font-"
"weight:400; font-style:normal;\">\n"
"<p style=\" margin-top:12px; margin-bottom:12px; margin-left:0px; margin-"
"right:0px; -qt-block-indent:0; text-indent:0px;\">Set a regular expression "
"pattern to use when trying to guess ebook metadata from filenames. </p>\n"
"<p style=\" margin-top:12px; margin-bottom:12px; margin-left:0px; margin-"
"right:0px; -qt-block-indent:0; text-indent:0px;\">A <a "
"href=\"http://docs.python.org/lib/re-syntax.html\"><span style=\" text-"
"decoration: underline; color:#0000ff;\">reference</span></a> on the syntax "
"of regular expressions is available.</p>\n"
"<p style=\" margin-top:12px; margin-bottom:12px; margin-left:0px; margin-"
"right:0px; -qt-block-indent:0; text-indent:0px;\">Use the <span style=\" "
"font-weight:600;\">Test</span> functionality below to test your regular "
"expression on a few sample filenames. The group names for the various "
"metadata entries are documented in tooltips.</p></body></html>"
msgstr ""
"<!DOCTYPE HTML PUBLIC \"-//W3C//DTD HTML 4.0//EN\" "
"\"http://www.w3.org/TR/REC-html40/strict.dtd\">\n"
"<html> <head> <meta name=\"qrichtext\" content=\"1\" /> <style "
"type=\"text/css\">\n"
"p, li (white-space: pre-wrap;)\n"
"</style> </head> <body style=\" font-family:'Candara'; font-size:10pt; font-"
"weight:400; font-style:normal;\">\n"
"<p style=\" margin-top:12px; margin-bottom:12px; margin-left:0px; margin-"
"right:0px; -qt-block-indent:0; text-indent:0px;\"> Ange ett reguljärt "
"uttrycksmönster att använda när man försöker gissa e-boks metadata från "
"filnamn. </p>\n"
"<p style=\" margin-top:12px; margin-bottom:12px; margin-left:0px; margin-"
"right:0px; -qt-block-indent:0; text-indent:0px;\"> A <a href = "
"\"http://docs.python.org/lib/re-syntax.html\"> <span style=\" text-"
"decoration: underline; color:#0000ff;\"> referens </ span> </a > på syntax "
"för reguljära uttryck finns. </p>\n"
"<p style=\" margin-top:12px; margin-bottom:12px; margin-left:0px; margin-"
"right:0px; -qt-block-indent:0; text-indent:0px;\"> Använd <span style = "
"\"font-weight: 600;\"> Test </ span> funktionaliten nedan för att testa ditt "
"vanliga uttryck på ett par exempel på filnamn. Gruppnamnen för de olika "
"metadata poster dokumenteras i verktygstips. </p> </body> </html>"

#: /home/kovid/work/calibre/src/calibre/gui2/filename_pattern_ui.py:114
msgid "Regular &expression"
msgstr "Reguljärt &uttryck"

#: /home/kovid/work/calibre/src/calibre/gui2/filename_pattern_ui.py:116
msgid "File &name:"
msgstr "Fil&namn:"

#: /home/kovid/work/calibre/src/calibre/gui2/filename_pattern_ui.py:117
msgid "Test"
msgstr "Test"

#: /home/kovid/work/calibre/src/calibre/gui2/filename_pattern_ui.py:118
msgid "Title:"
msgstr "Titel:"

#: /home/kovid/work/calibre/src/calibre/gui2/filename_pattern_ui.py:119
msgid "Regular expression (?P&lt;title&gt;)"
msgstr "Reguljära uttryck (?P&lt;title&gt;)"

#: /home/kovid/work/calibre/src/calibre/gui2/filename_pattern_ui.py:120
#: /home/kovid/work/calibre/src/calibre/gui2/filename_pattern_ui.py:123
#: /home/kovid/work/calibre/src/calibre/gui2/filename_pattern_ui.py:126
#: /home/kovid/work/calibre/src/calibre/gui2/filename_pattern_ui.py:129
#: /home/kovid/work/calibre/src/calibre/gui2/filename_pattern_ui.py:132
#: /home/kovid/work/calibre/src/calibre/gui2/widgets.py:78
#: /home/kovid/work/calibre/src/calibre/gui2/widgets.py:82
#: /home/kovid/work/calibre/src/calibre/gui2/widgets.py:87
#: /home/kovid/work/calibre/src/calibre/gui2/widgets.py:92
#: /home/kovid/work/calibre/src/calibre/gui2/widgets.py:94
msgid "No match"
msgstr "Ingen träff"

#: /home/kovid/work/calibre/src/calibre/gui2/filename_pattern_ui.py:121
msgid "Authors:"
msgstr "Författare:"

#: /home/kovid/work/calibre/src/calibre/gui2/filename_pattern_ui.py:122
msgid "Regular expression (?P<author>)"
msgstr "Reguljära uttryck (?P<author>)"

#: /home/kovid/work/calibre/src/calibre/gui2/filename_pattern_ui.py:124
msgid "Series:"
msgstr "Serier:"

#: /home/kovid/work/calibre/src/calibre/gui2/filename_pattern_ui.py:125
msgid "Regular expression (?P<series>)"
msgstr "Reguljära uttryck (?P<series>)"

#: /home/kovid/work/calibre/src/calibre/gui2/filename_pattern_ui.py:127
msgid "Series index:"
msgstr "Indexserier:"

#: /home/kovid/work/calibre/src/calibre/gui2/filename_pattern_ui.py:128
msgid "Regular expression (?P<series_index>)"
msgstr "Reguljära uttryck (?P<series_index>)"

#: /home/kovid/work/calibre/src/calibre/gui2/filename_pattern_ui.py:130
msgid "ISBN:"
msgstr "ISBN:"

#: /home/kovid/work/calibre/src/calibre/gui2/filename_pattern_ui.py:131
msgid "Regular expression (?P<isbn>)"
msgstr "Reguljära uttryck (?P<isbn>)"

#: /home/kovid/work/calibre/src/calibre/gui2/jobs.py:53
msgid "Job"
msgstr "Jobb"

#: /home/kovid/work/calibre/src/calibre/gui2/jobs.py:54
msgid "Status"
msgstr "Status"

#: /home/kovid/work/calibre/src/calibre/gui2/jobs.py:55
msgid "Progress"
msgstr "Förlopp"

#: /home/kovid/work/calibre/src/calibre/gui2/jobs.py:56
msgid "Running time"
msgstr "Körtid"

#: /home/kovid/work/calibre/src/calibre/gui2/jobs.py:68
msgid "There are %d running jobs:"
msgstr "Det finns %d jobb som kör"

#: /home/kovid/work/calibre/src/calibre/gui2/jobs.py:72
#: /home/kovid/work/calibre/src/calibre/gui2/jobs.py:79
#: /home/kovid/work/calibre/src/calibre/gui2/jobs.py:94
msgid "Unknown job"
msgstr "Okänt jobb"

#: /home/kovid/work/calibre/src/calibre/gui2/jobs.py:75
msgid "There are %d waiting jobs:"
msgstr "Det finns %d jobb som väntar"

#: /home/kovid/work/calibre/src/calibre/gui2/jobs.py:211
#: /home/kovid/work/calibre/src/calibre/gui2/jobs.py:214
msgid "Cannot kill job"
msgstr "Kan inte avsluta jobb"

#: /home/kovid/work/calibre/src/calibre/gui2/jobs.py:212
msgid "Cannot kill jobs that communicate with the device"
msgstr "Kan inte avsluta jobb som kommunicerar med enheten"

#: /home/kovid/work/calibre/src/calibre/gui2/jobs.py:215
msgid "Job has already run"
msgstr "Jobb har redan körts"

#: /home/kovid/work/calibre/src/calibre/gui2/jobs.py:243
msgid "Unavailable"
msgstr "Otillgänglig"

#: /home/kovid/work/calibre/src/calibre/gui2/jobs.py:254
msgid " - Jobs"
msgstr " -Jobb"

#: /home/kovid/work/calibre/src/calibre/gui2/library.py:165
#: /home/kovid/work/calibre/src/calibre/gui2/library.py:1113
msgid "Size (MB)"
msgstr "Storlek (MB)"

#: /home/kovid/work/calibre/src/calibre/gui2/library.py:166
#: /home/kovid/work/calibre/src/calibre/gui2/library.py:1114
msgid "Date"
msgstr "Datum"

#: /home/kovid/work/calibre/src/calibre/gui2/library.py:168
msgid "Rating"
msgstr "Betyg"

#: /home/kovid/work/calibre/src/calibre/gui2/library.py:348
#: /home/kovid/work/calibre/src/calibre/gui2/library.py:354
#: /home/kovid/work/calibre/src/calibre/gui2/library.py:359
#: /home/kovid/work/calibre/src/calibre/gui2/shortcuts.py:47
#: /home/kovid/work/calibre/src/calibre/gui2/shortcuts_ui.py:72
#: /home/kovid/work/calibre/src/calibre/gui2/shortcuts_ui.py:77
#: /home/kovid/work/calibre/src/calibre/gui2/widgets.py:440
msgid "None"
msgstr "Ingen"

#: /home/kovid/work/calibre/src/calibre/gui2/library.py:365
msgid "Book <font face=\"serif\">%s</font> of %s."
msgstr "Bok <font face=\"serif\">%s</font> av %s."

#: /home/kovid/work/calibre/src/calibre/gui2/library.py:877
msgid "Not allowed"
msgstr "Inte tillåten"

#: /home/kovid/work/calibre/src/calibre/gui2/library.py:878
msgid ""
"Dropping onto a device is not supported. First add the book to the calibre "
"library."
msgstr ""
"Släppa på en enhet stöds inte. Först lägga till boken i calibre biblioteket."

#: /home/kovid/work/calibre/src/calibre/gui2/library.py:1049
msgid "Format"
msgstr "Format"

#: /home/kovid/work/calibre/src/calibre/gui2/library.py:1103
msgid "Double click to <b>edit</b> me<br><br>"
msgstr "Dubbelklicka <b> redigera </b> me <br> <br>"

#: /home/kovid/work/calibre/src/calibre/gui2/lrf_renderer/config_ui.py:47
msgid "Configure Viewer"
msgstr "Konfigurera visare"

#: /home/kovid/work/calibre/src/calibre/gui2/lrf_renderer/config_ui.py:48
msgid "Use white background"
msgstr "Använd vit bakgrund"

#: /home/kovid/work/calibre/src/calibre/gui2/lrf_renderer/config_ui.py:49
msgid "Hyphenate"
msgstr "Avstava"

#: /home/kovid/work/calibre/src/calibre/gui2/lrf_renderer/config_ui.py:50
msgid "<b>Changes will only take effect after a restart.</b>"
msgstr "<b> Förändringar träder i kraft först efter en omstart. </b>"

#: /home/kovid/work/calibre/src/calibre/gui2/lrf_renderer/main.py:70
msgid " - LRF Viewer"
msgstr " - LRF visare"

#: /home/kovid/work/calibre/src/calibre/gui2/lrf_renderer/main.py:160
msgid "<b>No matches</b> for the search phrase <i>%s</i> were found."
msgstr "<b> Inga träffar</b> för sökfrasen <i>%s </i> hittades."

#: /home/kovid/work/calibre/src/calibre/gui2/lrf_renderer/main.py:160
#: /home/kovid/work/calibre/src/calibre/gui2/viewer/main.py:410
msgid "No matches found"
msgstr "Inga träffar hittades"

#: /home/kovid/work/calibre/src/calibre/gui2/lrf_renderer/main_ui.py:128
msgid "LRF Viewer"
msgstr "LRF visare"

#: /home/kovid/work/calibre/src/calibre/gui2/lrf_renderer/main_ui.py:129
msgid "Parsing LRF file"
msgstr "Tolkar LRF-fil"

#: /home/kovid/work/calibre/src/calibre/gui2/lrf_renderer/main_ui.py:130
msgid "LRF Viewer toolbar"
msgstr "LRF visare verktygsrad"

#: /home/kovid/work/calibre/src/calibre/gui2/lrf_renderer/main_ui.py:131
msgid "Next Page"
msgstr "Nästa sida"

#: /home/kovid/work/calibre/src/calibre/gui2/lrf_renderer/main_ui.py:132
msgid "Previous Page"
msgstr "Föregående sida"

#: /home/kovid/work/calibre/src/calibre/gui2/lrf_renderer/main_ui.py:133
#: /home/kovid/work/calibre/src/calibre/gui2/viewer/main_ui.py:182
msgid "Back"
msgstr "Tillbaka"

#: /home/kovid/work/calibre/src/calibre/gui2/lrf_renderer/main_ui.py:134
#: /home/kovid/work/calibre/src/calibre/gui2/viewer/main_ui.py:183
msgid "Forward"
msgstr "Framåt"

#: /home/kovid/work/calibre/src/calibre/gui2/lrf_renderer/main_ui.py:135
msgid "Next match"
msgstr "Nästa träff"

#: /home/kovid/work/calibre/src/calibre/gui2/lrf_renderer/main_ui.py:136
#: /home/kovid/work/calibre/src/calibre/gui2/viewer/main_ui.py:190
msgid "Open ebook"
msgstr "Öppna e-bok"

#: /home/kovid/work/calibre/src/calibre/gui2/lrf_renderer/main_ui.py:137
msgid "Configure"
msgstr "Anpassa"

#: /home/kovid/work/calibre/src/calibre/gui2/main.py:24
msgid "Use the library located at the specified path."
msgstr "Använd biblioteket som ligger på den angivna sökvägen."

#: /home/kovid/work/calibre/src/calibre/gui2/main.py:26
msgid "Start minimized to system tray."
msgstr "Start minimerad till aktivitetsfältet."

#: /home/kovid/work/calibre/src/calibre/gui2/main.py:28
msgid "Log debugging information to console"
msgstr "Logga felsökningsinformation till konsol"

#: /home/kovid/work/calibre/src/calibre/gui2/main.py:30
msgid "Do not check for updates"
msgstr "Sök inte efter uppdateringar"

#: /home/kovid/work/calibre/src/calibre/gui2/main.py:80
msgid "If you are sure it is not running"
msgstr "Om du är säker på att det inte kör"

#: /home/kovid/work/calibre/src/calibre/gui2/main.py:82
msgid "Cannot Start "
msgstr "Kan inte starta "

#: /home/kovid/work/calibre/src/calibre/gui2/main.py:83
msgid "%s is already running."
msgstr "%s kör redan."

#: /home/kovid/work/calibre/src/calibre/gui2/main.py:86
msgid "may be running in the system tray, in the"
msgstr "kan köras i systemfältet i"

#: /home/kovid/work/calibre/src/calibre/gui2/main.py:88
msgid "upper right region of the screen."
msgstr "övre högra området på skärmen."

#: /home/kovid/work/calibre/src/calibre/gui2/main.py:90
msgid "lower right region of the screen."
msgstr "nedre högra området på skärmen."

#: /home/kovid/work/calibre/src/calibre/gui2/main.py:93
msgid "try rebooting your computer."
msgstr "försök starta om datorn."

#: /home/kovid/work/calibre/src/calibre/gui2/main.py:95
#: /home/kovid/work/calibre/src/calibre/gui2/main.py:107
msgid "try deleting the file"
msgstr "försök ta bort filen"

#: /home/kovid/work/calibre/src/calibre/gui2/main_ui.py:331
msgid "calibre"
msgstr "calibre"

#: /home/kovid/work/calibre/src/calibre/gui2/main_ui.py:333
msgid "Advanced search"
msgstr "Avancerad sökning"

#: /home/kovid/work/calibre/src/calibre/gui2/main_ui.py:335
msgid "Alt+S"
msgstr "Alt+S"

#: /home/kovid/work/calibre/src/calibre/gui2/main_ui.py:336
msgid "&Search:"
msgstr "&Sök:"

#: /home/kovid/work/calibre/src/calibre/gui2/main_ui.py:337
#: /home/kovid/work/calibre/src/calibre/gui2/main_ui.py:338
msgid ""
"<p>Search the list of books by title, author, publisher, tags, comments, "
"etc.<br><br>Words separated by spaces are ANDed"
msgstr ""
"<p> sök i listan med böcker efter titel, författare, förlag, taggar, "
"kommentarer, m.m. <br> <br> Ord separerade med mellanslag OCHade"

#: /home/kovid/work/calibre/src/calibre/gui2/main_ui.py:339
msgid "Reset Quick Search"
msgstr "Återställ snabbsökning"

#: /home/kovid/work/calibre/src/calibre/gui2/main_ui.py:341
msgid "Sort by &popularity"
msgstr "Sortera enligt &populäritet"

#: /home/kovid/work/calibre/src/calibre/gui2/main_ui.py:342
msgid "Match any"
msgstr "Passa någon"

#: /home/kovid/work/calibre/src/calibre/gui2/main_ui.py:343
msgid "Match all"
msgstr "Passa alla"

#: /home/kovid/work/calibre/src/calibre/gui2/main_ui.py:344
msgid "Add books"
msgstr "Lägg till böcker"

#: /home/kovid/work/calibre/src/calibre/gui2/main_ui.py:345
msgid "A"
msgstr "A"

#: /home/kovid/work/calibre/src/calibre/gui2/main_ui.py:346
#: /home/kovid/work/calibre/src/calibre/gui2/main_ui.py:347
msgid "Remove books"
msgstr "Ta bort böcker"

#: /home/kovid/work/calibre/src/calibre/gui2/main_ui.py:348
msgid "Del"
msgstr "Del"

#: /home/kovid/work/calibre/src/calibre/gui2/main_ui.py:349
msgid "Edit meta information"
msgstr "Redigera metainformation"

#: /home/kovid/work/calibre/src/calibre/gui2/main_ui.py:350
msgid "E"
msgstr "E"

#: /home/kovid/work/calibre/src/calibre/gui2/main_ui.py:351
msgid "Send to device"
msgstr "Skicka till enhet"

#: /home/kovid/work/calibre/src/calibre/gui2/main_ui.py:352
#: /home/kovid/work/calibre/src/calibre/gui2/ui.py:304
msgid "Save to disk"
msgstr "Spara på disk"

#: /home/kovid/work/calibre/src/calibre/gui2/main_ui.py:353
msgid "S"
msgstr "S"

#: /home/kovid/work/calibre/src/calibre/gui2/main_ui.py:354
msgid "Fetch news"
msgstr "Hämta nyheter"

#: /home/kovid/work/calibre/src/calibre/gui2/main_ui.py:355
msgid "F"
msgstr "F"

#: /home/kovid/work/calibre/src/calibre/gui2/main_ui.py:356
msgid "Convert E-books"
msgstr "Omvandlar e-böcker"

#: /home/kovid/work/calibre/src/calibre/gui2/main_ui.py:357
msgid "C"
msgstr "C"

#: /home/kovid/work/calibre/src/calibre/gui2/main_ui.py:358
#: /home/kovid/work/calibre/src/calibre/gui2/ui.py:314
msgid "View"
msgstr "Visa"

#: /home/kovid/work/calibre/src/calibre/gui2/main_ui.py:359
msgid "V"
msgstr "V"

#: /home/kovid/work/calibre/src/calibre/gui2/main_ui.py:360
msgid "Open containing folder"
msgstr "Öppna mappen som innehåller"

#: /home/kovid/work/calibre/src/calibre/gui2/main_ui.py:361
msgid "Show book details"
msgstr "Visa bokdetaljer"

#: /home/kovid/work/calibre/src/calibre/gui2/main_ui.py:362
msgid "Books by same author"
msgstr "Böcker med samma författare"

#: /home/kovid/work/calibre/src/calibre/gui2/main_ui.py:363
msgid "Books in this series"
msgstr "Böcker i denna serie"

#: /home/kovid/work/calibre/src/calibre/gui2/main_ui.py:364
msgid "Books by this publisher"
msgstr "Böcker av den här utgivaren"

#: /home/kovid/work/calibre/src/calibre/gui2/main_ui.py:365
msgid "Books with the same tags"
msgstr "Böcker med samma tagg"

#: /home/kovid/work/calibre/src/calibre/gui2/main_ui.py:367
msgid "Configure calibre"
msgstr "Anpassa calibre"

#: /home/kovid/work/calibre/src/calibre/gui2/main_ui.py:368
msgid "Ctrl+P"
msgstr "Ctrl+P"

#: /home/kovid/work/calibre/src/calibre/gui2/main_window.py:20
msgid ""
"Redirect console output to a dialog window (both stdout and stderr). Useful "
"on windows where GUI apps do not have a output streams."
msgstr ""
"Omdirigera konsol utdata till en dialogruta (både stdout och stderr). "
"Användbar på fönstren där GUI apps inte har en utström"

#: /home/kovid/work/calibre/src/calibre/gui2/main_window.py:59
msgid "&Preferences"
msgstr "Inställningar"

#: /home/kovid/work/calibre/src/calibre/gui2/main_window.py:60
msgid "&Quit"
msgstr "Avsluta"

#: /home/kovid/work/calibre/src/calibre/gui2/main_window.py:85
msgid "ERROR: Unhandled exception"
msgstr "FEL: Ohanterat undantag"

#: /home/kovid/work/calibre/src/calibre/gui2/metadata.py:88
msgid "Book has neither title nor ISBN"
msgstr "Boken har varken titel eller ISBN"

#: /home/kovid/work/calibre/src/calibre/gui2/metadata.py:110
msgid "No matches found for this book"
msgstr "Inga träffar hittades för den här boken"

#: /home/kovid/work/calibre/src/calibre/gui2/search_box.py:71
msgid "Search"
msgstr "Sök"

#: /home/kovid/work/calibre/src/calibre/gui2/shortcuts.py:58
msgid "Press a key..."
msgstr "Tryck på en knapp ..."

#: /home/kovid/work/calibre/src/calibre/gui2/shortcuts.py:79
msgid "Already assigned"
msgstr "Redan tilldelats"

#: /home/kovid/work/calibre/src/calibre/gui2/shortcuts.py:81
msgid "already assigned to"
msgstr "Redan tilldelad till"

#: /home/kovid/work/calibre/src/calibre/gui2/shortcuts.py:131
#: /home/kovid/work/calibre/src/calibre/gui2/shortcuts.py:223
msgid " or "
msgstr " eller "

#: /home/kovid/work/calibre/src/calibre/gui2/shortcuts.py:133
#: /home/kovid/work/calibre/src/calibre/gui2/shortcuts_ui.py:68
msgid "&Default"
msgstr "Stan&dard"

#: /home/kovid/work/calibre/src/calibre/gui2/shortcuts.py:135
msgid "Customize shortcuts for"
msgstr "Anpassa genvägar för"

#: /home/kovid/work/calibre/src/calibre/gui2/shortcuts.py:223
msgid "Keys"
msgstr "Tangenter"

#: /home/kovid/work/calibre/src/calibre/gui2/shortcuts.py:225
msgid "Double click to change"
msgstr "Dubbelklicka för att ändra"

#: /home/kovid/work/calibre/src/calibre/gui2/shortcuts_ui.py:67
msgid "Frame"
msgstr "Ram"

#: /home/kovid/work/calibre/src/calibre/gui2/shortcuts_ui.py:69
msgid "&Custom"
msgstr "Anpassa"

#: /home/kovid/work/calibre/src/calibre/gui2/shortcuts_ui.py:70
msgid "&Shortcut:"
msgstr "&Snabbtangent:"

#: /home/kovid/work/calibre/src/calibre/gui2/shortcuts_ui.py:71
#: /home/kovid/work/calibre/src/calibre/gui2/shortcuts_ui.py:76
msgid "Click to change"
msgstr "Klicka för att ändra"

#: /home/kovid/work/calibre/src/calibre/gui2/shortcuts_ui.py:73
#: /home/kovid/work/calibre/src/calibre/gui2/shortcuts_ui.py:78
msgid "Clear"
msgstr "Rensa"

#: /home/kovid/work/calibre/src/calibre/gui2/shortcuts_ui.py:75
msgid "&Alternate shortcut:"
msgstr "&Alternativ snabbtangent:"

#: /home/kovid/work/calibre/src/calibre/gui2/status.py:149
msgid "Jobs:"
msgstr "Jobb:"

#: /home/kovid/work/calibre/src/calibre/gui2/status.py:158
msgid "Click to see list of active jobs."
msgstr "Klicka för att se listan över aktiva jobb."

#: /home/kovid/work/calibre/src/calibre/gui2/status.py:196
msgid "Click to browse books by their covers"
msgstr "Klicka för att bläddra böcker bland omslag"

#: /home/kovid/work/calibre/src/calibre/gui2/status.py:196
msgid "Click to turn off Cover Browsing"
msgstr "Klicka för att stänga omslagsbläddring"

#: /home/kovid/work/calibre/src/calibre/gui2/status.py:201
msgid ""
"<p>Browsing books by their covers is disabled.<br>Import of pictureflow "
"module failed:<br>"
msgstr ""
"<p> Bläddra böcker bland deras omslag är inaktiverad. <br> Import av "
"pictureflow modul misslyckades: <br>"

#: /home/kovid/work/calibre/src/calibre/gui2/status.py:209
msgid "Click to browse books by tags"
msgstr "Klicka för att bläddra böcker efter taggar"

#: /home/kovid/work/calibre/src/calibre/gui2/tag_view.py:132
msgid "Authors"
msgstr "Författare"

#: /home/kovid/work/calibre/src/calibre/gui2/tag_view.py:132
msgid "Publishers"
msgstr "Utgivare"

#: /home/kovid/work/calibre/src/calibre/gui2/tools.py:63
#: /home/kovid/work/calibre/src/calibre/gui2/tools.py:182
msgid "Convert book %d of %d (%s)"
msgstr "Konvertera bok %d of %d (%s)"

#: /home/kovid/work/calibre/src/calibre/gui2/tools.py:90
#: /home/kovid/work/calibre/src/calibre/gui2/tools.py:202
msgid "Could not convert some books"
msgstr "Kunde inte konvertera några böcker"

#: /home/kovid/work/calibre/src/calibre/gui2/tools.py:91
#: /home/kovid/work/calibre/src/calibre/gui2/tools.py:203
msgid ""
"Could not convert %d of %d books, because no suitable source format was "
"found."
msgstr ""
"Kunde inte konvertera %d av %d böcker, eftersom inget lämpligt källformat "
"hittades."

#: /home/kovid/work/calibre/src/calibre/gui2/tools.py:120
msgid "Queueing books for bulk conversion"
msgstr "Köar böcker för masskonvertering"

#: /home/kovid/work/calibre/src/calibre/gui2/tools.py:181
msgid "Queueing "
msgstr "Köar "

#: /home/kovid/work/calibre/src/calibre/gui2/tools.py:237
msgid "Fetch news from "
msgstr "Hämta nyheter från "

#: /home/kovid/work/calibre/src/calibre/gui2/tools.py:266
msgid "Convert existing"
msgstr "Konvertering finns"

#: /home/kovid/work/calibre/src/calibre/gui2/tools.py:267
msgid ""
"The following books have already been converted to %s format. Do you wish to "
"reconvert them?"
msgstr ""
"Följande böcker har redan omvandlats till %s-format. Vill du omvandla dem?"

#: /home/kovid/work/calibre/src/calibre/gui2/ui.py:63
msgid "Save single format to disk..."
msgstr "Spara enda format till disk ..."

#: /home/kovid/work/calibre/src/calibre/gui2/ui.py:142
msgid "Search (For Advanced Search click the button to the left)"
msgstr "Sök (Avancerad Sökning klicka på knappen till vänster)"

#: /home/kovid/work/calibre/src/calibre/gui2/ui.py:159
msgid "Error communicating with device"
msgstr "Fel vid kommunikation med enheten"

#: /home/kovid/work/calibre/src/calibre/gui2/ui.py:176
msgid "&Restore"
msgstr "Åte&rställ"

#: /home/kovid/work/calibre/src/calibre/gui2/ui.py:178
msgid "&Donate to support calibre"
msgstr "&Donera för att stöda calibre"

#: /home/kovid/work/calibre/src/calibre/gui2/ui.py:183
msgid "&Restart"
msgstr "Omsta&rt"

#: /home/kovid/work/calibre/src/calibre/gui2/ui.py:222
msgid "<p>For help see the: <a href=\"%s\">User Manual</a><br>"
msgstr "<p> För hjälp se: <a href=\"%s\"> Användarhandbok </a> <br>"

#: /home/kovid/work/calibre/src/calibre/gui2/ui.py:224
msgid "<b>%s</b>: %s by <b>Kovid Goyal %%(version)s</b><br>%%(device)s</p>"
msgstr ""
<<<<<<< HEAD
"<b>%s </ b>:%s av <b> Kovid Goyal %%(version)s </ b> <br>%%(device)s </ p>"
=======
"<b>%s </b>: %s av <b> Kovid Goyal %%(version)s </b> <br>%%(device)s </p>"
>>>>>>> 73389d82

#: /home/kovid/work/calibre/src/calibre/gui2/ui.py:247
msgid "Edit metadata individually"
msgstr "Redigera metadata individuellt"

#: /home/kovid/work/calibre/src/calibre/gui2/ui.py:249
msgid "Edit metadata in bulk"
msgstr "Redigera metdata i en massa"

#: /home/kovid/work/calibre/src/calibre/gui2/ui.py:251
msgid "Download metadata and covers"
msgstr "Hämta metadata och omslag"

#: /home/kovid/work/calibre/src/calibre/gui2/ui.py:252
msgid "Download only metadata"
msgstr "Hämta bara metadata"

#: /home/kovid/work/calibre/src/calibre/gui2/ui.py:253
msgid "Download only covers"
msgstr "Hämta bara omslag"

#: /home/kovid/work/calibre/src/calibre/gui2/ui.py:254
msgid "Download only social metadata"
msgstr "Hämta bara social metadata"

#: /home/kovid/work/calibre/src/calibre/gui2/ui.py:257
msgid "Add books from a single directory"
msgstr "Lägg till böcker från en enda katalog"

#: /home/kovid/work/calibre/src/calibre/gui2/ui.py:258
msgid ""
"Add books from directories, including sub-directories (One book per "
"directory, assumes every ebook file is the same book in a different format)"
msgstr ""
"Lägg till böcker från kataloger, inklusive underkataloger (en bok per "
"katalog, antar attvarje e-bok filen är samma bok i ett annat format)"

#: /home/kovid/work/calibre/src/calibre/gui2/ui.py:261
msgid ""
"Add books from directories, including sub directories (Multiple books per "
"directory, assumes every ebook file is a different book)"
msgstr ""
"Lägg till böcker från kataloger, inklusive underkataloger (Flera böcker per "
"katalog, antar att varje e-bok-fil är en annan bok)"

#: /home/kovid/work/calibre/src/calibre/gui2/ui.py:264
msgid "Add Empty book. (Book entry with no formats)"
msgstr "Lägg till tom bok. (Bokpost utan format)"

#: /home/kovid/work/calibre/src/calibre/gui2/ui.py:305
msgid "Save to disk in a single directory"
msgstr "Spara till disk i en enda katalog"

#: /home/kovid/work/calibre/src/calibre/gui2/ui.py:306
#: /home/kovid/work/calibre/src/calibre/gui2/ui.py:1717
msgid "Save only %s format to disk"
msgstr "Spara bara %s-format på disk"

#: /home/kovid/work/calibre/src/calibre/gui2/ui.py:315
msgid "View specific format"
msgstr "Visa specifikt format"

#: /home/kovid/work/calibre/src/calibre/gui2/ui.py:319
msgid "Remove selected books"
msgstr "Ta bort valda böcker"

#: /home/kovid/work/calibre/src/calibre/gui2/ui.py:321
msgid "Remove files of a specific format from selected books.."
msgstr "Ta bort filer av specifikt format från valda böcker."

#: /home/kovid/work/calibre/src/calibre/gui2/ui.py:323
msgid "Remove all formats from selected books, except..."
msgstr "Ta bort alla format från utvalda böcker, utom ..."

#: /home/kovid/work/calibre/src/calibre/gui2/ui.py:325
msgid "Remove covers from selected books"
msgstr "Ta bort omslag från valda böcker"

#: /home/kovid/work/calibre/src/calibre/gui2/ui.py:356
msgid "Convert individually"
msgstr "Omvandla individuellt"

#: /home/kovid/work/calibre/src/calibre/gui2/ui.py:357
msgid "Bulk convert"
msgstr "Massomvandling"

#: /home/kovid/work/calibre/src/calibre/gui2/ui.py:360
msgid "Create catalog of the books in your calibre library"
msgstr "Skapa katalog av böckerna i din calibre biblioteket"

#: /home/kovid/work/calibre/src/calibre/gui2/ui.py:376
msgid "Run welcome wizard"
msgstr "Kör välkomstguide"

#: /home/kovid/work/calibre/src/calibre/gui2/ui.py:412
msgid "Similar books..."
msgstr "Liknande böcker..."

#: /home/kovid/work/calibre/src/calibre/gui2/ui.py:472
#: /home/kovid/work/calibre/src/calibre/gui2/ui.py:473
msgid "Bad database location"
msgstr "Dålig databasplats"

#: /home/kovid/work/calibre/src/calibre/gui2/ui.py:475
#: /home/kovid/work/calibre/src/calibre/gui2/wizard/__init__.py:557
msgid "Calibre Library"
msgstr "Calibre bibliotek"

#: /home/kovid/work/calibre/src/calibre/gui2/ui.py:485
#: /home/kovid/work/calibre/src/calibre/gui2/ui.py:1873
msgid "Choose a location for your ebook library."
msgstr "Välj en plats för ditt e-bokbibliotek"

#: /home/kovid/work/calibre/src/calibre/gui2/ui.py:689
msgid "Browse by covers"
msgstr "Bläddra bland omslag"

#: /home/kovid/work/calibre/src/calibre/gui2/ui.py:837
msgid "Device: "
msgstr "Enhet: "

#: /home/kovid/work/calibre/src/calibre/gui2/ui.py:839
msgid " detected."
msgstr " funnen"

#: /home/kovid/work/calibre/src/calibre/gui2/ui.py:863
msgid "Connected "
msgstr "Ansluten "

#: /home/kovid/work/calibre/src/calibre/gui2/ui.py:875
msgid "Device database corrupted"
msgstr "Enhetsdatabas skadad"

#: /home/kovid/work/calibre/src/calibre/gui2/ui.py:876
msgid ""
"\n"
"                <p>The database of books on the reader is corrupted. Try the "
"following:\n"
"                <ol>\n"
"                <li>Unplug the reader. Wait for it to finish regenerating "
"the database (i.e. wait till it is ready to be used). Plug it back in. Now "
"it should work with %(app)s. If not try the next step.</li>\n"
"                <li>Quit %(app)s. Find the file media.xml in the reader's "
"main memory. Delete it. Unplug the reader. Wait for it to regenerate the "
"file. Re-connect it and start %(app)s.</li>\n"
"                </ol>\n"
"                "
msgstr ""
"\n"
"                <p> bokdatabas på läsaren är skadad. Prova följande:\n"
"                <ol>\n"
"                <li> Koppla ur läsaren. Vänta på att den slutför "
"regenerering av databasen (dvs. vänta tills den är klar att användas). "
"Koppla in den igen i. Nu är det bör fungera med %(app)s. Om inte prova med "
"nästa steg. </li>\n"
"                <li> Avsluta %(app)s. Hitta filen media.xml i läsarens "
"primärminne. Bort det. Koppla ur läsaren. Vänta på att återskapa filen. "
"Återanslut den och börja %(app)s. </li>\n"
"                </ol>\n"
"                "

#: /home/kovid/work/calibre/src/calibre/gui2/ui.py:938
msgid "How many empty books?"
msgstr "Hur många tomma böcker?"

#: /home/kovid/work/calibre/src/calibre/gui2/ui.py:939
msgid "How many empty books should be added?"
msgstr "Hur många tomma böcker ska läggas till?"

#: /home/kovid/work/calibre/src/calibre/gui2/ui.py:983
#: /home/kovid/work/calibre/src/calibre/gui2/ui.py:1030
msgid "Uploading books to device."
msgstr "Laddar upp böcker till enheten."

#: /home/kovid/work/calibre/src/calibre/gui2/ui.py:991
msgid "EPUB Books"
msgstr "EPUB-böcker"

#: /home/kovid/work/calibre/src/calibre/gui2/ui.py:992
msgid "LRF Books"
msgstr "LRF-böcker"

#: /home/kovid/work/calibre/src/calibre/gui2/ui.py:993
msgid "HTML Books"
msgstr "HTML-böcker"

#: /home/kovid/work/calibre/src/calibre/gui2/ui.py:994
msgid "LIT Books"
msgstr "LIT-böcker"

#: /home/kovid/work/calibre/src/calibre/gui2/ui.py:995
msgid "MOBI Books"
msgstr "MOBI-böcker"

#: /home/kovid/work/calibre/src/calibre/gui2/ui.py:996
msgid "Text books"
msgstr "Textböcker"

#: /home/kovid/work/calibre/src/calibre/gui2/ui.py:997
msgid "PDF Books"
msgstr "PDF-böcker"

#: /home/kovid/work/calibre/src/calibre/gui2/ui.py:998
msgid "Comics"
msgstr "Serier"

#: /home/kovid/work/calibre/src/calibre/gui2/ui.py:999
msgid "Archives"
msgstr "Arkiv"

#: /home/kovid/work/calibre/src/calibre/gui2/ui.py:1003
msgid "Supported books"
msgstr "Stödd böcker"

#: /home/kovid/work/calibre/src/calibre/gui2/ui.py:1039
msgid "Failed to read metadata"
msgstr "Misslyckades läsa metadata"

#: /home/kovid/work/calibre/src/calibre/gui2/ui.py:1040
msgid "Failed to read metadata from the following"
msgstr "Misslyckades läsa metadat från följande"

#: /home/kovid/work/calibre/src/calibre/gui2/ui.py:1059
msgid "Cannot delete"
msgstr "Kan inte ta bort"

#: /home/kovid/work/calibre/src/calibre/gui2/ui.py:1062
#: /home/kovid/work/calibre/src/calibre/gui2/ui.py:1603
#: /home/kovid/work/calibre/src/calibre/gui2/ui.py:1622
msgid "No book selected"
msgstr "Inga böcker valda"

#: /home/kovid/work/calibre/src/calibre/gui2/ui.py:1072
msgid "Choose formats to be deleted"
msgstr "Välj format som ska tas bort"

#: /home/kovid/work/calibre/src/calibre/gui2/ui.py:1088
msgid "Choose formats <b>not</b> to be deleted"
msgstr "Välj format <b> inte </b> som ska raderas"

#: /home/kovid/work/calibre/src/calibre/gui2/ui.py:1124
msgid ""
"The selected books will be <b>permanently deleted</b> and the files removed "
"from your computer. Are you sure?"
msgstr ""
"De utvalda böckerna <b> tas permanent bort </b> och filer tas bort från "
"datorn. Är du säker?"

#: /home/kovid/work/calibre/src/calibre/gui2/ui.py:1151
msgid "Deleting books from device."
msgstr "Tar bort böcker från enheten"

#: /home/kovid/work/calibre/src/calibre/gui2/ui.py:1182
msgid "Cannot download metadata"
msgstr "Kan inte hämta metadata"

#: /home/kovid/work/calibre/src/calibre/gui2/ui.py:1183
#: /home/kovid/work/calibre/src/calibre/gui2/ui.py:1240
#: /home/kovid/work/calibre/src/calibre/gui2/ui.py:1273
#: /home/kovid/work/calibre/src/calibre/gui2/ui.py:1298
#: /home/kovid/work/calibre/src/calibre/gui2/ui.py:1356
#: /home/kovid/work/calibre/src/calibre/gui2/ui.py:1459
msgid "No books selected"
msgstr "Inga böcker valda"

#: /home/kovid/work/calibre/src/calibre/gui2/ui.py:1198
msgid "social metadata"
msgstr "social metadata"

#: /home/kovid/work/calibre/src/calibre/gui2/ui.py:1200
msgid "covers"
msgstr "omslag"

#: /home/kovid/work/calibre/src/calibre/gui2/ui.py:1200
msgid "metadata"
msgstr "metadata"

#: /home/kovid/work/calibre/src/calibre/gui2/ui.py:1202
msgid "Downloading %s for %d book(s)"
msgstr "Hämtar %s för %d böcker"

#: /home/kovid/work/calibre/src/calibre/gui2/ui.py:1224
msgid "Failed to download some metadata"
msgstr "Misslyckades hämta någon metadata"

#: /home/kovid/work/calibre/src/calibre/gui2/ui.py:1225
msgid "Failed to download metadata for the following:"
msgstr "Misslyckades hämta metadata för följande:"

#: /home/kovid/work/calibre/src/calibre/gui2/ui.py:1228
msgid "Failed to download metadata:"
msgstr "Misslyckades hämta metadata:"

#: /home/kovid/work/calibre/src/calibre/gui2/ui.py:1239
#: /home/kovid/work/calibre/src/calibre/gui2/ui.py:1272
msgid "Cannot edit metadata"
msgstr "Kan inte redigera metadata"

#: /home/kovid/work/calibre/src/calibre/gui2/ui.py:1297
msgid "Cannot save to disk"
msgstr "Kan inte spara till disk"

#: /home/kovid/work/calibre/src/calibre/gui2/ui.py:1300
msgid "Choose destination directory"
msgstr "Välj målkatalog"

#: /home/kovid/work/calibre/src/calibre/gui2/ui.py:1327
msgid "Error while saving"
msgstr "Fel uppstod vid sparning"

#: /home/kovid/work/calibre/src/calibre/gui2/ui.py:1328
msgid "There was an error while saving."
msgstr "Fel uppstod vid sparning."

#: /home/kovid/work/calibre/src/calibre/gui2/ui.py:1335
#: /home/kovid/work/calibre/src/calibre/gui2/ui.py:1336
msgid "Could not save some books"
msgstr "Kunde inte spara några böcker"

#: /home/kovid/work/calibre/src/calibre/gui2/ui.py:1337
msgid "Click the show details button to see which ones."
msgstr "Klicka på \"Visa detaljer\" knappen för att se vilken."

#: /home/kovid/work/calibre/src/calibre/gui2/ui.py:1357
msgid "No books selected to generate catalog for"
msgstr "Inga böcker valda för att skapa katalogen för"

#: /home/kovid/work/calibre/src/calibre/gui2/ui.py:1369
msgid "Generating %s catalog..."
msgstr "Skapar %s katalog..."

#: /home/kovid/work/calibre/src/calibre/gui2/ui.py:1380
msgid "Catalog generated."
msgstr "Katalog genererad."

#: /home/kovid/work/calibre/src/calibre/gui2/ui.py:1393
msgid "Fetching news from "
msgstr "Hämtar nyheter från "

#: /home/kovid/work/calibre/src/calibre/gui2/ui.py:1407
msgid " fetched."
msgstr " hämtade."

#: /home/kovid/work/calibre/src/calibre/gui2/ui.py:1458
msgid "Cannot convert"
msgstr "Kan inte omvandla"

#: /home/kovid/work/calibre/src/calibre/gui2/ui.py:1487
msgid "Starting conversion of %d book(s)"
msgstr "Påbörja omvandling av %d böcker"

#: /home/kovid/work/calibre/src/calibre/gui2/ui.py:1603
#: /home/kovid/work/calibre/src/calibre/gui2/ui.py:1659
msgid "Cannot view"
msgstr "Kan inte visa"

#: /home/kovid/work/calibre/src/calibre/gui2/ui.py:1621
msgid "Cannot open folder"
msgstr "Kan inte öppna mapp"

#: /home/kovid/work/calibre/src/calibre/gui2/ui.py:1643
msgid "Multiple Books Selected"
msgstr "Flera böcker valda"

#: /home/kovid/work/calibre/src/calibre/gui2/ui.py:1644
msgid ""
"You are attempting to open %d books. Opening too many books at once can be "
"slow and have a negative effect on the responsiveness of your computer. Once "
"started the process cannot be stopped until complete. Do you wish to "
"continue?"
msgstr ""
"Du försöker öppna %d böcker. Att öppna för många böcker på en gång kan vara "
"både långsamt och ha en negativ inverkan på svarstiderna hos din dator. När "
"väl process startats kan den inte stoppas förrän den är klar. Vill du "
"fortsätta?"

#: /home/kovid/work/calibre/src/calibre/gui2/ui.py:1660
msgid "%s has no available formats."
msgstr "%s har inga tillgängliga format."

#: /home/kovid/work/calibre/src/calibre/gui2/ui.py:1701
msgid "Cannot configure"
msgstr "Kan inte konfigurera"

#: /home/kovid/work/calibre/src/calibre/gui2/ui.py:1702
msgid "Cannot configure while there are running jobs."
msgstr "Kan inte konfigurera när det finns jobb som körs"

#: /home/kovid/work/calibre/src/calibre/gui2/ui.py:1745
msgid "No detailed info available"
msgstr "Ingen detaljinformation tillgänglig"

#: /home/kovid/work/calibre/src/calibre/gui2/ui.py:1746
msgid "No detailed information is available for books on the device."
msgstr ""
"Ingen detaljerad information finns tillgänglig för böcker på enheten."

#: /home/kovid/work/calibre/src/calibre/gui2/ui.py:1801
msgid "Error talking to device"
msgstr "Misslyckades kommunicera med enheten"

#: /home/kovid/work/calibre/src/calibre/gui2/ui.py:1802
msgid ""
"There was a temporary error talking to the device. Please unplug and "
"reconnect the device and or reboot."
msgstr ""
"Det uppstod ett temporärt fel under kommunikation med enheten. Vänligen "
"koppla ur och återkoppla enheten och / eller starta om."

#: /home/kovid/work/calibre/src/calibre/gui2/ui.py:1825
#: /home/kovid/work/calibre/src/calibre/gui2/ui.py:1853
msgid "Conversion Error"
msgstr "Omvandling misslyckades"

#: /home/kovid/work/calibre/src/calibre/gui2/ui.py:1826
msgid ""
"<p>Could not convert: %s<p>It is a <a href=\"%s\">DRM</a>ed book. You must "
"first remove the DRM using third party tools."
msgstr ""
"<p> Kunde inte konvertera: %s <p> Det är en <a href=\"%s\"> DRM </a> skyddad "
"bok. Du måste först ta bort DRM mha tredjepartsverktyg."

#: /home/kovid/work/calibre/src/calibre/gui2/ui.py:1839
msgid "Recipe Disabled"
msgstr "Recept inaktiverat"

#: /home/kovid/work/calibre/src/calibre/gui2/ui.py:1854
msgid "<b>Failed</b>"
msgstr "<b>Misslyckades</b>"

#: /home/kovid/work/calibre/src/calibre/gui2/ui.py:1882
msgid "Invalid library location"
msgstr "Ogiltig biblioteksplats"

#: /home/kovid/work/calibre/src/calibre/gui2/ui.py:1883
msgid "Could not access %s. Using %s as the library."
msgstr "Kunde inte komma åt %s. Använder %s som biblioteket."

#: /home/kovid/work/calibre/src/calibre/gui2/ui.py:1933
msgid ""
"is the result of the efforts of many volunteers from all over the world. If "
"you find it useful, please consider donating to support its development."
msgstr ""
"är resultatet av insatserna från många frivilliga från hela världen. Om du "
"tycker att det är bra, vänligen överväg att donera till stöd för dess "
"utveckling."

#: /home/kovid/work/calibre/src/calibre/gui2/ui.py:1958
msgid "There are active jobs. Are you sure you want to quit?"
msgstr "Det finns aktiva jobb. Är du säker på att du vill sluta?"

#: /home/kovid/work/calibre/src/calibre/gui2/ui.py:1961
msgid ""
" is communicating with the device!<br>\n"
"                      Quitting may cause corruption on the device.<br>\n"
"                      Are you sure you want to quit?"
msgstr ""
" kommunicerar med enheten! <br>\n"
"                      Avsluta kan orsaka skador på enheten. <br>\n"
"                      Är du säker på att du vill sluta?"

#: /home/kovid/work/calibre/src/calibre/gui2/ui.py:1965
msgid "WARNING: Active jobs"
msgstr "VARNING: Aktiva jobb"

#: /home/kovid/work/calibre/src/calibre/gui2/ui.py:2017
msgid ""
"will keep running in the system tray. To close it, choose <b>Quit</b> in the "
"context menu of the system tray."
msgstr ""
"fortsätter att köra i systemfältet. FÖr att stänga det, välj <b> Avsluta "
"</b> i snabbmenyn systemfältet."

#: /home/kovid/work/calibre/src/calibre/gui2/ui.py:2036
msgid ""
"<span style=\"color:red; font-weight:bold\">Latest version: <a "
"href=\"%s\">%s</a></span>"
msgstr ""
"<span style=\"color:red; font-weight:bold\">Senaste version: <a "
"href=\"%s\">%s</a></span>"

#: /home/kovid/work/calibre/src/calibre/gui2/ui.py:2044
msgid "Update available"
msgstr "Nyare version hittad"

#: /home/kovid/work/calibre/src/calibre/gui2/ui.py:2045
msgid ""
"%s has been updated to version %s. See the <a href=\"http://calibre-"
"ebook.com/whats-new\">new features</a>. Visit the download page?"
msgstr ""
"%s har uppdaterats till version %s. Se <a href=\"http://calibre-"
"ebook.com/whats-new\"> för nya funktioner </a>. Besöka nedladdningssidan?"

#: /home/kovid/work/calibre/src/calibre/gui2/viewer/bookmarkmanager.py:43
msgid "Edit bookmark"
msgstr "Redigera bokmärke"

#: /home/kovid/work/calibre/src/calibre/gui2/viewer/bookmarkmanager.py:43
msgid "New title for bookmark:"
msgstr "Ny titel för bokmärke"

#: /home/kovid/work/calibre/src/calibre/gui2/viewer/bookmarkmanager.py:52
msgid "Export Bookmarks"
msgstr "Exportera bokmärken"

#: /home/kovid/work/calibre/src/calibre/gui2/viewer/bookmarkmanager.py:54
msgid "Saved Bookmarks (*.pickle)"
msgstr "Sparade bokmärken (*. pickle)"

#: /home/kovid/work/calibre/src/calibre/gui2/viewer/bookmarkmanager.py:62
msgid "Import Bookmarks"
msgstr "Importera bokmärken"

#: /home/kovid/work/calibre/src/calibre/gui2/viewer/bookmarkmanager.py:62
msgid "Pickled Bookmarks (*.pickle)"
msgstr "Valda bokmärken (*.pickle)"

#: /home/kovid/work/calibre/src/calibre/gui2/viewer/bookmarkmanager.py:89
msgid "Name"
msgstr "Namn"

#: /home/kovid/work/calibre/src/calibre/gui2/viewer/bookmarkmanager_ui.py:56
msgid "Bookmark Manager"
msgstr "Bokmärkeshantering"

#: /home/kovid/work/calibre/src/calibre/gui2/viewer/bookmarkmanager_ui.py:57
msgid "Actions"
msgstr "Åtgärder"

#: /home/kovid/work/calibre/src/calibre/gui2/viewer/bookmarkmanager_ui.py:58
msgid "Edit"
msgstr "Redigera"

#: /home/kovid/work/calibre/src/calibre/gui2/viewer/bookmarkmanager_ui.py:59
msgid "Delete"
msgstr "Ta bort"

#: /home/kovid/work/calibre/src/calibre/gui2/viewer/bookmarkmanager_ui.py:60
msgid "Reset"
msgstr "Återställ"

#: /home/kovid/work/calibre/src/calibre/gui2/viewer/bookmarkmanager_ui.py:61
msgid "Export"
msgstr "Exportera"

#: /home/kovid/work/calibre/src/calibre/gui2/viewer/bookmarkmanager_ui.py:62
msgid "Import"
msgstr "Importera"

#: /home/kovid/work/calibre/src/calibre/gui2/viewer/config_ui.py:151
msgid "Configure Ebook viewer"
msgstr "Konfigurera e-bokläsare"

#: /home/kovid/work/calibre/src/calibre/gui2/viewer/config_ui.py:152
msgid "&Font options"
msgstr "Typsnittsalternativ"

#: /home/kovid/work/calibre/src/calibre/gui2/viewer/config_ui.py:153
msgid "Se&rif family:"
msgstr "Se&rif familjen:"

#: /home/kovid/work/calibre/src/calibre/gui2/viewer/config_ui.py:154
msgid "&Sans family:"
msgstr "&Sans familjen:"

#: /home/kovid/work/calibre/src/calibre/gui2/viewer/config_ui.py:155
msgid "&Monospace family:"
msgstr "&Monospace familj:"

#: /home/kovid/work/calibre/src/calibre/gui2/viewer/config_ui.py:156
msgid "&Default font size:"
msgstr "Stan&dard teckenstorlek:"

#: /home/kovid/work/calibre/src/calibre/gui2/viewer/config_ui.py:157
#: /home/kovid/work/calibre/src/calibre/gui2/viewer/config_ui.py:159
#: /home/kovid/work/calibre/src/calibre/gui2/viewer/config_ui.py:165
msgid " px"
msgstr " px"

#: /home/kovid/work/calibre/src/calibre/gui2/viewer/config_ui.py:158
msgid "Monospace &font size:"
msgstr "Monospace teckenstorlek:"

#: /home/kovid/work/calibre/src/calibre/gui2/viewer/config_ui.py:160
msgid "S&tandard font:"
msgstr "Normalt tecken&snitt:"

#: /home/kovid/work/calibre/src/calibre/gui2/viewer/config_ui.py:161
msgid "Serif"
msgstr "Serif"

#: /home/kovid/work/calibre/src/calibre/gui2/viewer/config_ui.py:162
msgid "Sans-serif"
msgstr "Sans-serif"

#: /home/kovid/work/calibre/src/calibre/gui2/viewer/config_ui.py:163
msgid "Monospace"
msgstr "Monospace"

#: /home/kovid/work/calibre/src/calibre/gui2/viewer/config_ui.py:164
msgid "Remember last used &window size"
msgstr "Kom ihåg senast använda fönsterstorlek"

#: /home/kovid/work/calibre/src/calibre/gui2/viewer/config_ui.py:166
msgid "Maximum &view width:"
msgstr "Maximala &vybredd:"

#: /home/kovid/work/calibre/src/calibre/gui2/viewer/config_ui.py:167
msgid "H&yphenate (break line in the middle of large words)"
msgstr "Avstavning (radbryt i mitten av stora ord)"

#: /home/kovid/work/calibre/src/calibre/gui2/viewer/config_ui.py:168
msgid ""
"The default language to use for hyphenation rules. If the book does not "
"specify a language, this will be used."
msgstr ""
"Standardspråk som ska användas för avstavningsregler. Om boken inte "
"specificerar ett språk, kommer det att användas."

#: /home/kovid/work/calibre/src/calibre/gui2/viewer/config_ui.py:169
msgid "Default &language for hyphenation:"
msgstr "Standard språk för avstavning:"

#: /home/kovid/work/calibre/src/calibre/gui2/viewer/config_ui.py:170
msgid "&User stylesheet"
msgstr "Användarens stilmall"

#: /home/kovid/work/calibre/src/calibre/gui2/viewer/config_ui.py:171
msgid "&General"
msgstr "Allmän"

#: /home/kovid/work/calibre/src/calibre/gui2/viewer/config_ui.py:172
msgid "Double click to change a keyboard shortcut"
msgstr "Dubbelklicka för att ändra ett kortkommando"

#: /home/kovid/work/calibre/src/calibre/gui2/viewer/config_ui.py:173
msgid "&Keyboard shortcuts"
msgstr "Kortkommandon"

#: /home/kovid/work/calibre/src/calibre/gui2/viewer/dictionary.py:53
msgid "No results found for:"
msgstr "Inga resultat hittades för:"

#: /home/kovid/work/calibre/src/calibre/gui2/viewer/documentview.py:33
msgid "Options to customize the ebook viewer"
msgstr "Möjligheter att anpassa e-bokläsaren"

#: /home/kovid/work/calibre/src/calibre/gui2/viewer/documentview.py:40
#: /home/kovid/work/calibre/src/calibre/gui2/viewer/main.py:648
msgid "Remember last used window size"
msgstr "Kom ihåg senast använd fönsterstorlek"

#: /home/kovid/work/calibre/src/calibre/gui2/viewer/documentview.py:42
#: /home/kovid/work/calibre/src/calibre/gui2/viewer/documentview.py:91
msgid ""
"Set the user CSS stylesheet. This can be used to customize the look of all "
"books."
msgstr ""
"Ange användare CSS stylesheet. Detta kan användas för att anpassa utseendet "
"på alla böcker."

#: /home/kovid/work/calibre/src/calibre/gui2/viewer/documentview.py:44
msgid "Maximum width of the viewer window, in pixels."
msgstr "Maximal bredd visningsfönstret, i pixlar."

#: /home/kovid/work/calibre/src/calibre/gui2/viewer/documentview.py:45
msgid "Hyphenate text"
msgstr "Avstavningstext"

#: /home/kovid/work/calibre/src/calibre/gui2/viewer/documentview.py:47
msgid "Default language for hyphenation rules"
msgstr "Standardspråk för avstavning regler"

#: /home/kovid/work/calibre/src/calibre/gui2/viewer/documentview.py:49
msgid "Font options"
msgstr "Typsnittsalternativ"

#: /home/kovid/work/calibre/src/calibre/gui2/viewer/documentview.py:51
msgid "The serif font family"
msgstr "Typsnittsfamilj serif"

#: /home/kovid/work/calibre/src/calibre/gui2/viewer/documentview.py:53
msgid "The sans-serif font family"
msgstr "Typsnittsfamilj sans-serif"

#: /home/kovid/work/calibre/src/calibre/gui2/viewer/documentview.py:55
msgid "The monospaced font family"
msgstr "Typsnittsfamilj monospaced"

#: /home/kovid/work/calibre/src/calibre/gui2/viewer/documentview.py:56
msgid "The standard font size in px"
msgstr "Standard textstorlek i px"

#: /home/kovid/work/calibre/src/calibre/gui2/viewer/documentview.py:57
msgid "The monospaced font size in px"
msgstr "Typsnitt  monospaced textstorlek i px"

#: /home/kovid/work/calibre/src/calibre/gui2/viewer/documentview.py:58
msgid "The standard font type"
msgstr "Standard typsnitt"

#: /home/kovid/work/calibre/src/calibre/gui2/viewer/documentview.py:404
msgid "&Lookup in dictionary"
msgstr "&Leta i ordlista"

#: /home/kovid/work/calibre/src/calibre/gui2/viewer/keys.py:12
msgid "Scroll to the next page"
msgstr "Bläddra till nästa sida"

#: /home/kovid/work/calibre/src/calibre/gui2/viewer/keys.py:15
msgid "Scroll to the previous page"
msgstr "Bläddra till förgående sida"

#: /home/kovid/work/calibre/src/calibre/gui2/viewer/keys.py:18
msgid "Scroll to the next section"
msgstr "Bläddra till nästa sektion"

#: /home/kovid/work/calibre/src/calibre/gui2/viewer/keys.py:21
msgid "Scroll to the previous section"
msgstr "Bläddra till föregående"

#: /home/kovid/work/calibre/src/calibre/gui2/viewer/keys.py:24
msgid "Scroll to the bottom of the section"
msgstr "Bläddra till slutet av sektionen"

#: /home/kovid/work/calibre/src/calibre/gui2/viewer/keys.py:27
msgid "Scroll to the top of the section"
msgstr "Bläddra till början av sektionen"

#: /home/kovid/work/calibre/src/calibre/gui2/viewer/keys.py:30
msgid "Scroll to the end of the document"
msgstr "Bläddra till slutet av dokumentet"

#: /home/kovid/work/calibre/src/calibre/gui2/viewer/keys.py:33
msgid "Scroll to the start of the document"
msgstr "Bläddra till början av dokumentet"

#: /home/kovid/work/calibre/src/calibre/gui2/viewer/keys.py:36
msgid "Scroll down"
msgstr "Rulla neråt"

#: /home/kovid/work/calibre/src/calibre/gui2/viewer/keys.py:39
msgid "Scroll up"
msgstr "Rulla uppåt"

#: /home/kovid/work/calibre/src/calibre/gui2/viewer/keys.py:42
msgid "Scroll left"
msgstr "Rulla åt vänster"

#: /home/kovid/work/calibre/src/calibre/gui2/viewer/keys.py:45
msgid "Scroll right"
msgstr "Rulla åt höger"

#: /home/kovid/work/calibre/src/calibre/gui2/viewer/main.py:115
msgid "Book format"
msgstr "Bokformat"

#: /home/kovid/work/calibre/src/calibre/gui2/viewer/main.py:138
msgid "Go to..."
msgstr "Gå till ..."

#: /home/kovid/work/calibre/src/calibre/gui2/viewer/main.py:182
msgid "Position in book"
msgstr "Plats i bok"

#: /home/kovid/work/calibre/src/calibre/gui2/viewer/main.py:188
msgid "Go to a reference. To get reference numbers, use the reference mode."
msgstr ""
"Gå till en referens. För att få referensnummer, använd referens läge."

#: /home/kovid/work/calibre/src/calibre/gui2/viewer/main.py:195
msgid "Search for text in book"
msgstr "Sök text i bok"

#: /home/kovid/work/calibre/src/calibre/gui2/viewer/main.py:259
msgid "Print Preview"
msgstr "Förhandsgranska"

#: /home/kovid/work/calibre/src/calibre/gui2/viewer/main.py:271
msgid "Connecting to dict.org to lookup: <b>%s</b>&hellip;"
msgstr "Ansluta till dict.org att slå upp: <b>%s</b>&hellip;"

#: /home/kovid/work/calibre/src/calibre/gui2/viewer/main.py:370
msgid "Choose ebook"
msgstr "Välj e-bok"

#: /home/kovid/work/calibre/src/calibre/gui2/viewer/main.py:371
msgid "Ebooks"
msgstr "E-böcker"

#: /home/kovid/work/calibre/src/calibre/gui2/viewer/main.py:390
msgid "Add bookmark"
msgstr "Lägg till bokmärke"

#: /home/kovid/work/calibre/src/calibre/gui2/viewer/main.py:390
msgid "Enter title for bookmark:"
msgstr "ANge titel för bokmärke:"

#: /home/kovid/work/calibre/src/calibre/gui2/viewer/main.py:411
msgid "No matches found for: %s"
msgstr "Inga träffar funna för: %s"

#: /home/kovid/work/calibre/src/calibre/gui2/viewer/main.py:451
msgid "Loading flow..."
msgstr "Hämtar flöde..."

#: /home/kovid/work/calibre/src/calibre/gui2/viewer/main.py:487
msgid "Laying out %s"
msgstr "Formar ut %s"

#: /home/kovid/work/calibre/src/calibre/gui2/viewer/main.py:516
msgid "Manage Bookmarks"
msgstr "Hantera bokmärken"

#: /home/kovid/work/calibre/src/calibre/gui2/viewer/main.py:551
msgid "Loading ebook..."
msgstr "Laddar e-bok...."

#: /home/kovid/work/calibre/src/calibre/gui2/viewer/main.py:559
msgid "DRM Error"
msgstr "DRM fel"

#: /home/kovid/work/calibre/src/calibre/gui2/viewer/main.py:560
msgid "<p>This book is protected by <a href=\"%s\">DRM</a>"
msgstr "<p> här boken är skyddat av <a href=\"%s\"> DRM </a>"

#: /home/kovid/work/calibre/src/calibre/gui2/viewer/main.py:564
msgid "Could not open ebook"
msgstr "Kunde inte öppna e-bok"

#: /home/kovid/work/calibre/src/calibre/gui2/viewer/main.py:638
msgid "Options to control the ebook viewer"
msgstr "Alternativ för att styra e-bokläsare"

#: /home/kovid/work/calibre/src/calibre/gui2/viewer/main.py:645
msgid ""
"If specified, viewer window will try to come to the front when started."
msgstr "Om angivet, kommer läsfönstret försöka lägga sig främst vid start."

#: /home/kovid/work/calibre/src/calibre/gui2/viewer/main.py:650
msgid "Print javascript alert and console messages to the console"
msgstr "Skriv javaskript notifiering- och konsolmeddelanden till konsolen"

#: /home/kovid/work/calibre/src/calibre/gui2/viewer/main.py:656
msgid ""
"%prog [options] file\n"
"\n"
"View an ebook.\n"
msgstr ""
"%prog [alternativ] fil\n"
"\n"
"Visa en e-bok.\n"

#: /home/kovid/work/calibre/src/calibre/gui2/viewer/main_ui.py:178
msgid "Ebook Viewer"
msgstr "E-bokläsare"

#: /home/kovid/work/calibre/src/calibre/gui2/viewer/main_ui.py:179
msgid "Close dictionary"
msgstr "Stäng ordbok"

#: /home/kovid/work/calibre/src/calibre/gui2/viewer/main_ui.py:181
msgid "toolBar"
msgstr "verktygsrad"

#: /home/kovid/work/calibre/src/calibre/gui2/viewer/main_ui.py:184
msgid "Next page"
msgstr "Nästa sida"

#: /home/kovid/work/calibre/src/calibre/gui2/viewer/main_ui.py:185
msgid "Previous page"
msgstr "Föregående sida"

#: /home/kovid/work/calibre/src/calibre/gui2/viewer/main_ui.py:186
msgid "Font size larger"
msgstr "Större typsnitt"

#: /home/kovid/work/calibre/src/calibre/gui2/viewer/main_ui.py:187
msgid "Font size smaller"
msgstr "Mindre typsnitt"

#: /home/kovid/work/calibre/src/calibre/gui2/viewer/main_ui.py:191
msgid "Find next"
msgstr "Sök nästa"

#: /home/kovid/work/calibre/src/calibre/gui2/viewer/main_ui.py:192
msgid "Copy to clipboard"
msgstr "Kopiera till urklipp"

#: /home/kovid/work/calibre/src/calibre/gui2/viewer/main_ui.py:194
msgid "Reference Mode"
msgstr "Referensläge"

#: /home/kovid/work/calibre/src/calibre/gui2/viewer/main_ui.py:195
msgid "Bookmark"
msgstr "Bokmärke"

#: /home/kovid/work/calibre/src/calibre/gui2/viewer/main_ui.py:196
msgid "Toggle full screen"
msgstr "Växla fullskärm"

#: /home/kovid/work/calibre/src/calibre/gui2/viewer/main_ui.py:197
msgid "Print"
msgstr "Skriv ut"

#: /home/kovid/work/calibre/src/calibre/gui2/viewer/printing.py:114
msgid "Print eBook"
msgstr "Skriv ut e-bok"

#: /home/kovid/work/calibre/src/calibre/gui2/widgets.py:196
msgid "Copy Image"
msgstr "Kopiera bild"

#: /home/kovid/work/calibre/src/calibre/gui2/widgets.py:197
msgid "Paste Image"
msgstr "Klista in bild"

#: /home/kovid/work/calibre/src/calibre/gui2/widgets.py:226
msgid ""
"Library\n"
"%d\n"
"books"
msgstr ""
"Bibliotek\n"
"%d\n"
"böcker"

#: /home/kovid/work/calibre/src/calibre/gui2/widgets.py:227
msgid ""
"Reader\n"
"%s\n"
"available"
msgstr ""
"Läsare\n"
"%s\n"
"tillgänglig"

#: /home/kovid/work/calibre/src/calibre/gui2/widgets.py:228
msgid ""
"Card A\n"
"%s\n"
"available"
msgstr ""
"Kort A\n"
"%s\n"
"tillgänglig"

#: /home/kovid/work/calibre/src/calibre/gui2/widgets.py:229
msgid ""
"Card B\n"
"%s\n"
"available"
msgstr ""
"Kort B\n"
"%s\n"
"tillgänglig"

#: /home/kovid/work/calibre/src/calibre/gui2/widgets.py:234
msgid "Click to see the books available on your computer"
msgstr "Klicka för att se böcker som finns på din dator"

#: /home/kovid/work/calibre/src/calibre/gui2/widgets.py:235
msgid "Click to see the books in the main memory of your reader"
msgstr "Klicka för att se böckerna i primärminnet i din läsare"

#: /home/kovid/work/calibre/src/calibre/gui2/widgets.py:236
msgid "Click to see the books on storage card A in your reader"
msgstr "Klicka för att se böckerna på lagringskortet A i din läsare"

#: /home/kovid/work/calibre/src/calibre/gui2/widgets.py:237
msgid "Click to see the books on storage card B in your reader"
msgstr "Klicka för att se böckerna på lagringskortet B i din läsare"

#: /home/kovid/work/calibre/src/calibre/gui2/widgets.py:530
msgid "Change Case"
msgstr "Ändra skiftläge"

#: /home/kovid/work/calibre/src/calibre/gui2/widgets.py:531
msgid "Upper Case"
msgstr "Stora bokstäver"

#: /home/kovid/work/calibre/src/calibre/gui2/widgets.py:532
msgid "Lower Case"
msgstr "Små bokstäver"

#: /home/kovid/work/calibre/src/calibre/gui2/widgets.py:533
msgid "Swap Case"
msgstr "Byt skiftläge"

#: /home/kovid/work/calibre/src/calibre/gui2/widgets.py:534
msgid "Title Case"
msgstr "Varje Ord Med Stor Begynnelsebokstav"

#: /home/kovid/work/calibre/src/calibre/gui2/wizard/__init__.py:330
msgid ""
"If you use the WordPlayer e-book app on your Android phone, you can access "
"your calibre book collection directly on the device. To do this you have to "
"turn on the content server."
msgstr ""
"Om du använder WordPlayer e-bok programmet på din Android telefon, kan du "
"öppna din calibre boksamling direkt på enheten. För att göra detta måste du "
"slå på innehållsservern."

#: /home/kovid/work/calibre/src/calibre/gui2/wizard/__init__.py:334
msgid ""
"Remember to leave calibre running as the server only runs as long as calibre "
"is running."
msgstr ""
"Kom ihåg att låta calibre vara igång eftersom server bara kör så länge "
"calibre är igång."

#: /home/kovid/work/calibre/src/calibre/gui2/wizard/__init__.py:336
msgid ""
"You have to add the URL http://myhostname:8080 as your calibre library in "
"WordPlayer. Here myhostname should be the fully qualified hostname or the IP "
"address of the computer calibre is running on."
msgstr ""
"Du måste lägga till webbadressen http://myhostname:8080 som ditt calibre "
"bibliotek i WordPlayer. Här mittvärddatornamn bör vara fullständigt värdnamn "
"eller IP-adressen för datorn calibre körs på."

#: /home/kovid/work/calibre/src/calibre/gui2/wizard/__init__.py:413
msgid "Moving library..."
msgstr "Flyttar bibliotek..."

#: /home/kovid/work/calibre/src/calibre/gui2/wizard/__init__.py:429
#: /home/kovid/work/calibre/src/calibre/gui2/wizard/__init__.py:430
msgid "Failed to move library"
msgstr "Misslyckades att flytta bibliotek"

#: /home/kovid/work/calibre/src/calibre/gui2/wizard/__init__.py:484
msgid "Invalid database"
msgstr "Ogiltig databas"

#: /home/kovid/work/calibre/src/calibre/gui2/wizard/__init__.py:485
msgid ""
"<p>An invalid library already exists at %s, delete it before trying to move "
"the existing library.<br>Error: %s"
msgstr ""
"<p> Ett ogiltigt bibliotek finns redan på %s, ta bort det innan du försöker "
"flytta det befintliga biblioteket. <br> Fel: %s"

#: /home/kovid/work/calibre/src/calibre/gui2/wizard/__init__.py:496
msgid "Could not move library"
msgstr "Kunde inte flytta bibliotek"

#: /home/kovid/work/calibre/src/calibre/gui2/wizard/__init__.py:624
msgid "welcome wizard"
msgstr "välkomstguide"

#: /home/kovid/work/calibre/src/calibre/gui2/wizard/device_ui.py:48
#: /home/kovid/work/calibre/src/calibre/gui2/wizard/device_ui.py:49
#: /home/kovid/work/calibre/src/calibre/gui2/wizard/finish_ui.py:46
#: /home/kovid/work/calibre/src/calibre/gui2/wizard/kindle_ui.py:42
#: /home/kovid/work/calibre/src/calibre/gui2/wizard/library_ui.py:50
#: /home/kovid/work/calibre/src/calibre/gui2/wizard/stanza_ui.py:42
msgid "Welcome to calibre"
msgstr "Välkommen till Calibre"

#: /home/kovid/work/calibre/src/calibre/gui2/wizard/device_ui.py:50
#: /home/kovid/work/calibre/src/calibre/gui2/wizard/finish_ui.py:47
#: /home/kovid/work/calibre/src/calibre/gui2/wizard/kindle_ui.py:43
#: /home/kovid/work/calibre/src/calibre/gui2/wizard/library_ui.py:51
#: /home/kovid/work/calibre/src/calibre/gui2/wizard/stanza_ui.py:43
msgid "The one stop solution to all your e-book needs."
msgstr "En samlad lösning för alla dina e-boksbehov."

#: /home/kovid/work/calibre/src/calibre/gui2/wizard/device_ui.py:51
msgid ""
"Choose your book reader. This will set the conversion options to produce "
"books optimized for your device."
msgstr ""
"Välj din bok läsare. Detta kommer att ställa konvertering alternativ för att "
"producera böcker optimerade för enheten."

#: /home/kovid/work/calibre/src/calibre/gui2/wizard/device_ui.py:52
msgid "&Manufacturers"
msgstr "Tillverkare"

#: /home/kovid/work/calibre/src/calibre/gui2/wizard/device_ui.py:53
msgid "&Devices"
msgstr "Enheter"

#: /home/kovid/work/calibre/src/calibre/gui2/wizard/finish_ui.py:45
#: /home/kovid/work/calibre/src/calibre/gui2/wizard/kindle_ui.py:41
#: /home/kovid/work/calibre/src/calibre/gui2/wizard/library_ui.py:49
#: /home/kovid/work/calibre/src/calibre/gui2/wizard/stanza_ui.py:41
msgid "WizardPage"
msgstr "Guidesida"

#: /home/kovid/work/calibre/src/calibre/gui2/wizard/finish_ui.py:48
msgid ""
"<h2>Congratulations!</h2> You have successfully setup calibre. Press the %s "
"button to apply your settings."
msgstr ""
"<h2> Grattis! </h2> Du har framgångsrikt installerat calibre. Tryck på %s "
"knappen för att tillämpa inställningarna."

#: /home/kovid/work/calibre/src/calibre/gui2/wizard/finish_ui.py:49
msgid ""
"<h2>Demo videos</h2>Videos demonstrating the various features of calibre are "
"available <a href=\"http://calibre-ebook.com/demo\">online</a>."
msgstr ""
"<h2> Demostrationsvideoklipp </h2> Videoklipp som visar de olika "
"funktionerna i calibre finns <a href=\"http://calibre-ebook.com/demo\"> på "
"internet</a>."

#: /home/kovid/work/calibre/src/calibre/gui2/wizard/finish_ui.py:50
msgid ""
"<h2>User Manual</h2>A User Manual is also available <a href=\"http://calibre-"
"ebook.com/user_manual\">online</a>."
msgstr ""
"<h2> Bruksanvisning </h2> En användarmanual finns även <a "
"href=\"http://calibre-ebook.com/user_manual\"> på internet</a>."

#: /home/kovid/work/calibre/src/calibre/gui2/wizard/kindle_ui.py:44
msgid ""
"<p>calibre can automatically send books by email to your Kindle. To do that "
"you have to setup email delivery below. The easiest way is to setup a free "
"<a href=\"http://gmail.com\">gmail account</a> and click the Use gmail "
"button below. You will also have to register your gmail address in your "
"Amazon account."
msgstr ""
"<p> calibre kan automatiskt skicka böcker via e-post till din Kindle. För "
"att göra det måste du konfigurera e-post nedan. Det enklaste sättet är att "
"installera ett gratis <a href=\"http://gmail.com\"> Gmail-konto </a> och "
"klicka på Använd Gmail knappen nedan. Du måste också registrera din Gmail-"
"adress i ditt Amazon-konto."

#: /home/kovid/work/calibre/src/calibre/gui2/wizard/kindle_ui.py:45
msgid "&Kindle email:"
msgstr "&Kindle e-post:"

#: /home/kovid/work/calibre/src/calibre/gui2/wizard/library_ui.py:52
msgid "Choose your &language:"
msgstr "Välj ditt språk:"

#: /home/kovid/work/calibre/src/calibre/gui2/wizard/library_ui.py:53
msgid ""
"Choose a location for your books. When you add books to calibre, they will "
"be copied here:"
msgstr ""
"Välj en plats för dina böcker. När du lägger böcker till böcker calibre, "
"kommer de att kopieras här:"

#: /home/kovid/work/calibre/src/calibre/gui2/wizard/library_ui.py:54
msgid "&Change"
msgstr "Ändra"

#: /home/kovid/work/calibre/src/calibre/gui2/wizard/library_ui.py:55
msgid ""
"If you have an existing calibre library, it will be copied to the new "
"location. If a calibre library already exists at the new location, calibre "
"will switch to using it."
msgstr ""
"Om du har ett befintligt calibre bibliotek, kommer det att kopieras till den "
"nya platsen. Om ett calibre bibliotek redan finns på den nya platsen, kommer "
"calibre övergå till att använda det."

#: /home/kovid/work/calibre/src/calibre/gui2/wizard/send_email.py:32
msgid "Using: %s:%s@%s:%s and %s encryption"
msgstr "Använda: %s:%s @%s:%s och %s kryptering."

#: /home/kovid/work/calibre/src/calibre/gui2/wizard/send_email.py:37
msgid "Sending..."
msgstr "Skickar..."

#: /home/kovid/work/calibre/src/calibre/gui2/wizard/send_email.py:42
msgid "Mail successfully sent"
msgstr "Post skickats"

#: /home/kovid/work/calibre/src/calibre/gui2/wizard/send_email.py:114
msgid "Finish gmail setup"
msgstr "Slutför gmail installation"

#: /home/kovid/work/calibre/src/calibre/gui2/wizard/send_email.py:115
msgid ""
"Dont forget to enter your gmail username and password. You can sign up for a "
"free gmail account at http://gmail.com"
msgstr ""
"Glöm inte att ange ditt Gmail-användarnamn och lösenord. Du kan registrera "
"dig för ett gratis Gmail-konto på http://gmail.com"

#: /home/kovid/work/calibre/src/calibre/gui2/wizard/send_email.py:123
#: /home/kovid/work/calibre/src/calibre/gui2/wizard/send_email.py:130
msgid "Bad configuration"
msgstr "Felaktig konfiguration"

#: /home/kovid/work/calibre/src/calibre/gui2/wizard/send_email.py:124
msgid "You must set the From email address"
msgstr "Du måste ange e-postavsändaradress"

#: /home/kovid/work/calibre/src/calibre/gui2/wizard/send_email.py:131
msgid "You must set the username and password for the mail server."
msgstr "Du måste ange användarnamn och lösenord för e-postservern."

#: /home/kovid/work/calibre/src/calibre/gui2/wizard/send_email_ui.py:108
msgid "Send email &from:"
msgstr "Skicka e-post och &från:"

#: /home/kovid/work/calibre/src/calibre/gui2/wizard/send_email_ui.py:109
msgid ""
"<p>This is what will be present in the From: field of emails sent by "
"calibre.<br> Set it to your email address"
msgstr ""
"<p> Detta är vad som kommer att finnas i fältet Från: e-postmeddelanden "
"skickas med calibre. <br> Ställ in den till din e-postadress"

#: /home/kovid/work/calibre/src/calibre/gui2/wizard/send_email_ui.py:110
msgid ""
"<p>A mail server is useful if the service you are sending mail to only "
"accepts email from well know mail services."
msgstr ""
"<p> en e-postserver är användbart om den tjänst du skickar e-post till "
"endast tar emot e-post från kända posttjänster."

#: /home/kovid/work/calibre/src/calibre/gui2/wizard/send_email_ui.py:111
msgid "Mail &Server"
msgstr "E-post&server"

#: /home/kovid/work/calibre/src/calibre/gui2/wizard/send_email_ui.py:112
msgid "calibre can <b>optionally</b> use a server to send mail"
msgstr ""
"calibre kan <b> valfritt </b> använda en server för att skicka e-post"

#: /home/kovid/work/calibre/src/calibre/gui2/wizard/send_email_ui.py:113
msgid "&Hostname:"
msgstr "Värddatornamn:"

#: /home/kovid/work/calibre/src/calibre/gui2/wizard/send_email_ui.py:114
msgid "The hostname of your mail server. For e.g. smtp.gmail.com"
msgstr "Värdnamnet för e-postservern. För t.ex. smtp.gmail.com"

#: /home/kovid/work/calibre/src/calibre/gui2/wizard/send_email_ui.py:115
msgid "&Port:"
msgstr "&Port:"

#: /home/kovid/work/calibre/src/calibre/gui2/wizard/send_email_ui.py:116
msgid ""
"The port your mail server listens for connections on. The default is 25"
msgstr ""
"Hamnen din mailserver lyssnar efter anslutningar på. Grundinställning är 25"

#: /home/kovid/work/calibre/src/calibre/gui2/wizard/send_email_ui.py:118
msgid "Your username on the mail server"
msgstr "Ditt användarnamn på e-postservern"

#: /home/kovid/work/calibre/src/calibre/gui2/wizard/send_email_ui.py:120
msgid "Your password on the mail server"
msgstr "Ditt lösenord på e-postservern"

#: /home/kovid/work/calibre/src/calibre/gui2/wizard/send_email_ui.py:121
msgid "&Show"
msgstr "Vi&sa"

#: /home/kovid/work/calibre/src/calibre/gui2/wizard/send_email_ui.py:122
msgid "&Encryption:"
msgstr "Krypt&ering:"

#: /home/kovid/work/calibre/src/calibre/gui2/wizard/send_email_ui.py:123
msgid ""
"Use TLS encryption when connecting to the mail server. This is the most "
"common."
msgstr ""
"Använd TLS kryptering när du ansluter till e-postservern. Detta är den "
"vanligaste."

#: /home/kovid/work/calibre/src/calibre/gui2/wizard/send_email_ui.py:124
msgid "&TLS"
msgstr "&TLS"

#: /home/kovid/work/calibre/src/calibre/gui2/wizard/send_email_ui.py:125
msgid "Use SSL encryption when connecting to the mail server."
msgstr "Använd SSL-kryptering när du ansluter till e-postservern."

#: /home/kovid/work/calibre/src/calibre/gui2/wizard/send_email_ui.py:126
msgid "&SSL"
msgstr "&SSL"

#: /home/kovid/work/calibre/src/calibre/gui2/wizard/send_email_ui.py:127
msgid "Use Gmail"
msgstr "Använd Gmail"

#: /home/kovid/work/calibre/src/calibre/gui2/wizard/send_email_ui.py:128
msgid "&Test email"
msgstr "E-post &Test"

#: /home/kovid/work/calibre/src/calibre/gui2/wizard/stanza_ui.py:44
msgid ""
"<p>If you use the <a href=\"http://www.lexcycle.com/download\">Stanza</a> e-"
"book app on your iPhone/iTouch, you can access your calibre book collection "
"directly on the device. To do this you have to turn on the calibre content "
"server."
msgstr ""
"<p> Om du använder <a href=\"http://www.lexcycle.com/download\"> Stanza </a> "
"e-boksprogrammet på din iPhone / iTouch, kan du öppna din calibre boksamling "
"direkt på enheten. För att göra detta måste du slå på calibre "
"innehållsservern."

#: /home/kovid/work/calibre/src/calibre/gui2/wizard/stanza_ui.py:45
msgid "Turn on the &content server"
msgstr "Slå på och mediaservern"

#: /home/kovid/work/calibre/src/calibre/library/__init__.py:8
msgid "Settings to control the calibre content server"
msgstr "Inställningar för att kontrollera calibre innehållsservern"

#: /home/kovid/work/calibre/src/calibre/library/__init__.py:12
msgid "The port on which to listen. Default is %default"
msgstr "Port att lyssna på. Grundinställning är %default"

#: /home/kovid/work/calibre/src/calibre/library/__init__.py:14
msgid "The server timeout in seconds. Default is %default"
msgstr "För server-timeout i sekunder. Grundinställning är %default"

#: /home/kovid/work/calibre/src/calibre/library/__init__.py:16
msgid "The max number of worker threads to use. Default is %default"
msgstr "Max antal arbetstrådar att använda.Grundinställning är %default"

#: /home/kovid/work/calibre/src/calibre/library/__init__.py:18
msgid "Set a password to restrict access. By default access is unrestricted."
msgstr ""
"Ange ett lösenord för att begränsa tillgången. Som standard är tillgången "
"obegränsad."

#: /home/kovid/work/calibre/src/calibre/library/__init__.py:20
msgid "Username for access. By default, it is: %default"
msgstr "Användarnamn för åtkomst. Som standard är det %default."

#: /home/kovid/work/calibre/src/calibre/library/__init__.py:24
msgid "The maximum size for displayed covers. Default is %default."
msgstr ""
"Den maximala storleken på visade omslag. Grundinställning är %default"

#: /home/kovid/work/calibre/src/calibre/library/__init__.py:26
msgid ""
"The maximum number of matches to return per OPDS query. This affects Stanza, "
"WordPlayer, etc. integration."
msgstr ""
"Det maximala antalet matcher att återvända per OPDS fråga. Detta påverkar "
"Stanza, WordPlayer osv integration."

#: /home/kovid/work/calibre/src/calibre/library/catalog.py:23
msgid ""
"The fields to output when cataloging books in the database.  Should be a "
"comma-separated list of fields.\n"
"Available fields: all, author_sort, authors, comments, cover, formats, id, "
"isbn, pubdate, publisher, rating, series_index, series, size, tags, "
"timestamp, title, uuid.\n"
"Default: '%default'\n"
"Applies to: CSV, XML output formats"
msgstr ""
"Fälten till utgången när katalogisering av böcker i databasen. Ska vara en "
"kommaseparerad lista med fält.\n"
"Fält: alla, author_sort, författare, kommentarer, omslag, format, id, ISBN, "
"pubDate, förläggare, betyg, series_index, serier, storlek, taggar, "
"tidsstämpel, titel, UUID.\n"
"Grundinställning: \"%default\"\n"
"Gäller: CSV, XML utformat"

#: /home/kovid/work/calibre/src/calibre/library/catalog.py:34
msgid ""
"Output field to sort on.\n"
"Available fields: author_sort, id, rating, size, timestamp, title.\n"
"Default: '%default'\n"
"Applies to: CSV, XML output formats"
msgstr ""
"Utmatningsfältet för att sortera.\n"
"Fält: author_sort, id, klassificering, storlek, tidsstämpling, titel.\n"
"Grundinställning: \"%default\"\n"
"Gäller: CSV, XML utformat"

#: /home/kovid/work/calibre/src/calibre/library/cli.py:121
msgid ""
"Path to the calibre library. Default is to use the path stored in the "
"settings."
msgstr ""
"Sökvägen till calibre biblioteket. Standard är att använda sökvägen lagrade "
"i inställningarna."

#: /home/kovid/work/calibre/src/calibre/library/cli.py:200
msgid ""
"%prog list [options]\n"
"\n"
"List the books available in the calibre database.\n"
msgstr ""
"%prog lista [alternativ]\n"
"\n"
"Lista de böcker som finns i calibre databasen.\n"

#: /home/kovid/work/calibre/src/calibre/library/cli.py:208
msgid ""
"The fields to display when listing books in the database. Should be a comma "
"separated list of fields.\n"
"Available fields: %s\n"
"Default: %%default. The special field \"all\" can be used to select all "
"fields. Only has effect in the text output format."
msgstr ""
"De fält som ska visas när böcker listas i databasen. Bör vara en "
"kommaseparerad lista med fält.\n"
"Tillgängliga fält: %s\n"
"Grundinställning: %%default. Den särskilda fältet \"alla\" kan användas för "
"att välja alla fält. Har endast effekt i textutformat."

#: /home/kovid/work/calibre/src/calibre/library/cli.py:210
msgid ""
"The field by which to sort the results.\n"
"Available fields: %s\n"
"Default: %%default"
msgstr ""
"Fältet för att sortera resultatet efter.\n"
"Tillgängliga fält: %s\n"
"Grundinställning: %%default"

#: /home/kovid/work/calibre/src/calibre/library/cli.py:212
msgid "Sort results in ascending order"
msgstr "Sortera resultaten i stigande ordning"

#: /home/kovid/work/calibre/src/calibre/library/cli.py:214
msgid ""
"Filter the results by the search query. For the format of the search query, "
"please see the search related documentation in the User Manual. Default is "
"to do no filtering."
msgstr ""
"Filtrera resultatet av sökfrågan. För utformningen av sökfrågan, se "
"tillhörande sökdokumentation i bruksanvisningen. Standard är att inte göra "
"någon filtrering."

#: /home/kovid/work/calibre/src/calibre/library/cli.py:216
msgid ""
"The maximum width of a single line in the output. Defaults to detecting "
"screen size."
msgstr ""
"Den maximala bredden på en enda rad i utdata. Standard är att upptäcka "
"skärmstorlek."

#: /home/kovid/work/calibre/src/calibre/library/cli.py:217
msgid "The string used to separate fields. Default is a space."
msgstr ""
"Strängen används för att separera fälten. Standard är ett mellanslag."

#: /home/kovid/work/calibre/src/calibre/library/cli.py:218
msgid ""
"The prefix for all file paths. Default is the absolute path to the library "
"folder."
msgstr ""
"Prefixet för alla sökvägar. Standard är den absoluta sökvägen till "
"biblioteksmappen."

#: /home/kovid/work/calibre/src/calibre/library/cli.py:221
msgid ""
"The format in which to output the data. Available choices: %s. Defaults is "
"text."
msgstr ""
"I vilket format för utmatning av data. Tillgängliga val: %s. Standard är "
"text."

#: /home/kovid/work/calibre/src/calibre/library/cli.py:234
msgid "Invalid fields. Available fields:"
msgstr "Ogiltiga fält. Tillgängliga fält:"

#: /home/kovid/work/calibre/src/calibre/library/cli.py:241
msgid "Invalid sort field. Available fields:"
msgstr "Ogiltigt sorteringsfält. Tillgängliga fält:"

#: /home/kovid/work/calibre/src/calibre/library/cli.py:312
msgid ""
"The following books were not added as they already exist in the database "
"(see --duplicates option):"
msgstr ""
"Följande böcker har inte lagts till eftersom de redan finns i databasen (se -"
"-duplicates alternativ):"

#: /home/kovid/work/calibre/src/calibre/library/cli.py:335
msgid ""
"%prog add [options] file1 file2 file3 ...\n"
"\n"
"Add the specified files as books to the database. You can also specify "
"directories, see\n"
"the directory related options below.\n"
msgstr ""
"%prog add [alternativ] fil1 fil2 fil3 ...\n"
"\n"
"Lägg de angivna filerna som böcker till databasen. Du kan även ange "
"kataloger, se\n"
"katalogen relaterade alternativen nedan.\n"

#: /home/kovid/work/calibre/src/calibre/library/cli.py:344
msgid ""
"Assume that each directory has only a single logical book and that all files "
"in it are different e-book formats of that book"
msgstr ""
"Antag att varje katalog har bara en enda logisk bok och att alla filer i den "
"finns olika e-bk format i stamboken"

#: /home/kovid/work/calibre/src/calibre/library/cli.py:346
msgid "Process directories recursively"
msgstr "Avverka kataloger rekursivt"

#: /home/kovid/work/calibre/src/calibre/library/cli.py:348
msgid ""
"Add books to database even if they already exist. Comparison is done based "
"on book titles."
msgstr ""
"Lägg till böcker till databasen även om de redan finns. Jämförelsen görs "
"baserat på boktitlar."

#: /home/kovid/work/calibre/src/calibre/library/cli.py:358
msgid "You must specify at least one file to add"
msgstr "Du måste ange minst en fil för att lägga till"

#: /home/kovid/work/calibre/src/calibre/library/cli.py:374
msgid ""
"%prog remove ids\n"
"\n"
"Remove the books identified by ids from the database. ids should be a comma "
"separated list of id numbers (you can get id numbers by using the list "
"command). For example, 23,34,57-85\n"
msgstr ""
"%prog bort ids\n"
"\n"
"Ta bort de böcker som identifierats av ID: n från databasen. ID ska vara en "
"kommaseparerad lista med ID-nummer (du kan få ID-nummer med hjälp av listan "
"kommando). Exempelvis 23,34,57-85\n"

#: /home/kovid/work/calibre/src/calibre/library/cli.py:389
msgid "You must specify at least one book to remove"
msgstr "Du måste ange minst en fil för att ta bort"

#: /home/kovid/work/calibre/src/calibre/library/cli.py:408
msgid ""
"%prog add_format [options] id ebook_file\n"
"\n"
"Add the ebook in ebook_file to the available formats for the logical book "
"identified by id. You can get id by using the list command. If the format "
"already exists, it is replaced.\n"
msgstr ""
"%prog add_format [alternativ] id ebok_fil\n"
"\n"
"Lägg e-boken i ebok_fil till tillgängliga format för den logiska boken som "
"identifieras med id. Du kan få ID genom att använda listkommandot. Om "
"formatet redan existerar, kommer det ersättas.\n"

#: /home/kovid/work/calibre/src/calibre/library/cli.py:423
msgid "You must specify an id and an ebook file"
msgstr "Du måste ange ett ID och ett e-bokfil"

#: /home/kovid/work/calibre/src/calibre/library/cli.py:428
msgid "ebook file must have an extension"
msgstr "e-bok filen måste ha en filändelse"

#: /home/kovid/work/calibre/src/calibre/library/cli.py:436
msgid ""
"\n"
"%prog remove_format [options] id fmt\n"
"\n"
"Remove the format fmt from the logical book identified by id. You can get id "
"by using the list command. fmt should be a file extension like LRF or TXT or "
"EPUB. If the logical book does not have fmt available, do nothing.\n"
msgstr ""
"\n"
"%prog remove_format [flaggor] id FMT\n"
"\n"
"Ta bort format fmt från den logiska boken som identifieras med id. Du kan få "
"ID genom att använda listkommandot. FMT bör vara en filtyp som LRF eller TXT "
"eller Epub. Om logiska boken inte har FMT tillgänglig, gör ingenting.\n"

#: /home/kovid/work/calibre/src/calibre/library/cli.py:453
msgid "You must specify an id and a format"
msgstr "Du måste ange ett id och ett format"

#: /home/kovid/work/calibre/src/calibre/library/cli.py:471
msgid ""
"\n"
"%prog show_metadata [options] id\n"
"\n"
"Show the metadata stored in the calibre database for the book identified by "
"id.\n"
"id is an id number from the list command.\n"
msgstr ""
"\n"
"%prog show_metadata [alternativ] id\n"
"\n"
"Visa metadata som lagras i calibre databas för boken som identifieras med "
"id.\n"
"ID är ett ID-nummer från listkommandot.\n"

#: /home/kovid/work/calibre/src/calibre/library/cli.py:479
msgid "Print metadata in OPF form (XML)"
msgstr "Skriv metadata i OPf form (XML)"

#: /home/kovid/work/calibre/src/calibre/library/cli.py:488
msgid "You must specify an id"
msgstr "Du måste ange ett id"

#: /home/kovid/work/calibre/src/calibre/library/cli.py:501
msgid ""
"\n"
"%prog set_metadata [options] id /path/to/metadata.opf\n"
"\n"
"Set the metadata stored in the calibre database for the book identified by "
"id\n"
"from the OPF file metadata.opf. id is an id number from the list command. "
"You\n"
"can get a quick feel for the OPF format by using the --as-opf switch to the\n"
"show_metadata command.\n"
msgstr ""
"\n"
"%prog set_metadata [alternativ] id / sökväg / till / metadata.opf\n"
"\n"
"Ange metadata lagrays i calibre databas för boken som identifieras med hjälp "
"av id\n"
"från OPF fil metadata.opf. ID är ett ID-nummer från listkommandot. Du\n"
"kan få en snabb känsla för OPf format med hjälp av  --as-opf växel till\n"
"show_metadata kommando.\n"

#: /home/kovid/work/calibre/src/calibre/library/cli.py:517
msgid "You must specify an id and a metadata file"
msgstr "Du måste ange ett id och en metadatafil"

#: /home/kovid/work/calibre/src/calibre/library/cli.py:537
msgid ""
"%prog export [options] ids\n"
"\n"
"Export the books specified by ids (a comma separated list) to the "
"filesystem.\n"
"The export operation saves all formats of the book, its cover and metadata "
"(in\n"
"an opf file). You can get id numbers from the list command.\n"
msgstr ""
"%prog export [flaggor] ids\n"
"\n"
"Exportera böckerna som anges av ID: n (en kommaseparerad lista) till "
"filsystemet.\n"
"Exportoperationen sparar alla format av boken, omslaget och metadata (i\n"
"en opf fil). Du kan få ID-nummer från listkommandot.\n"

#: /home/kovid/work/calibre/src/calibre/library/cli.py:545
msgid "Export all books in database, ignoring the list of ids."
msgstr "Exportera alla böcker i databasen, ignorera listan över ids."

#: /home/kovid/work/calibre/src/calibre/library/cli.py:547
msgid "Export books to the specified directory. Default is"
msgstr "Exportera böcker till den angivna katalogen. Standard är"

#: /home/kovid/work/calibre/src/calibre/library/cli.py:549
msgid "Export all books into a single directory"
msgstr "Exportera alla böcker i en enda katalog"

#: /home/kovid/work/calibre/src/calibre/library/cli.py:556
msgid "Specifying this switch will turn this behavior off."
msgstr "Specificering av den här växeln kommer att stänga av detta beteende."

#: /home/kovid/work/calibre/src/calibre/library/cli.py:579
msgid "You must specify some ids or the %s option"
msgstr "Du måste ange några IDs eller %s alternativ"

#: /home/kovid/work/calibre/src/calibre/library/cli.py:634
msgid ""
"\n"
"    %prog catalog /path/to/destination.(csv|epub|mobi|xml ...) [options]\n"
"\n"
"    Export a catalog in format specified by path/to/destination extension.\n"
"    Options control how entries are displayed in the generated catalog "
"ouput.\n"
"    "
msgstr ""
"\n"
"    %prog catalog / sökväg / till / destination. (CSV | Epub | mobi | xml "
"...) [alternativ]\n"
"\n"
"    Exportera en katalog i formatet som sökväg / till / destination "
"förlängning.\n"
"    Alternativen styr hur anteckningar visas i den genererade utkatalog.\n"
"    "

#: /home/kovid/work/calibre/src/calibre/library/cli.py:648
msgid ""
"Filter the results by the search query. For the format of the search query, "
"please see the search-related documentation in the User Manual.\n"
"Default: no filtering"
msgstr ""
"Filtrera resultatet av sökfrågan. För formatet sökfrågan, se sökrelaterade "
"dokumentation i bruksanvisningen.\n"
"Grundinställning: Ingen filtrering"

#: /home/kovid/work/calibre/src/calibre/library/cli.py:654
#: /home/kovid/work/calibre/src/calibre/web/fetch/simple.py:482
msgid "Show detailed output information. Useful for debugging"
msgstr "Visa detaljerad utdata. Användbart för felsökning"

#: /home/kovid/work/calibre/src/calibre/library/cli.py:692
msgid "Error: You must specify a catalog output file"
msgstr "Fel: Du måste ange en katalog utfil"

#: /home/kovid/work/calibre/src/calibre/library/cli.py:707
msgid ""
"%%prog command [options] [arguments]\n"
"\n"
"%%prog is the command line interface to the calibre books database.\n"
"\n"
"command is one of:\n"
"  %s\n"
"\n"
"For help on an individual command: %%prog command --help\n"
msgstr ""
"%%prog kommando [alternativ] [argument]\n"
"\n"
"%%prog är kommandoradsgränssnitt till calibres bokdatabasen.\n"
"\n"
"kommando är en av:\n"
"  %s\n"
"\n"
"For help on an individual command: %%prog command --help\n"

#: /home/kovid/work/calibre/src/calibre/library/database2.py:1416
#: /home/kovid/work/calibre/src/calibre/library/database2.py:1429
msgid "Catalog"
msgstr "Katalog"

#: /home/kovid/work/calibre/src/calibre/library/database2.py:1686
msgid "<p>Migrating old database to ebook library in %s<br><center>"
msgstr "<p> Migrera gamla databasen med e-bokbibliotek i%s <br> <center>"

#: /home/kovid/work/calibre/src/calibre/library/database2.py:1715
msgid "Copying <b>%s</b>"
msgstr "Kopiering <b>%s</b>"

#: /home/kovid/work/calibre/src/calibre/library/database2.py:1732
msgid "Compacting database"
msgstr "Komprimerande databas"

#: /home/kovid/work/calibre/src/calibre/library/database2.py:1825
msgid "Checking SQL integrity..."
msgstr "Kontrollerar SQL integritet ..."

#: /home/kovid/work/calibre/src/calibre/library/database2.py:1862
msgid "Checking for missing files."
msgstr "Kontroll av saknade filer."

#: /home/kovid/work/calibre/src/calibre/library/database2.py:1884
msgid "Checked id"
msgstr "Kontrollerad id"

#: /home/kovid/work/calibre/src/calibre/library/save_to_disk.py:24
msgid "The title"
msgstr "Titeln"

#: /home/kovid/work/calibre/src/calibre/library/save_to_disk.py:25
msgid "The authors"
msgstr "Författarna"

#: /home/kovid/work/calibre/src/calibre/library/save_to_disk.py:26
msgid ""
"The author sort string. To use only the first letter of the name use "
"{author_sort[0]}"
msgstr ""
"Författaren sortera strängen. Endast använda den första bokstaven i namnet "
"använda {author_sort[0]}"

#: /home/kovid/work/calibre/src/calibre/library/save_to_disk.py:28
msgid "The tags"
msgstr "Taggarna"

#: /home/kovid/work/calibre/src/calibre/library/save_to_disk.py:29
msgid "The series"
msgstr "Serien"

#: /home/kovid/work/calibre/src/calibre/library/save_to_disk.py:30
msgid "The series number. To get leading zeros use {series_index:0>3s}"
msgstr ""
"Det serienummer. För att få inledande nollor använd (series_index: 0>3s)"

#: /home/kovid/work/calibre/src/calibre/library/save_to_disk.py:31
msgid "The rating"
msgstr "Betyget"

#: /home/kovid/work/calibre/src/calibre/library/save_to_disk.py:32
msgid "The ISBN"
msgstr "ISBN numret"

#: /home/kovid/work/calibre/src/calibre/library/save_to_disk.py:33
msgid "The publisher"
msgstr "Förlaget"

#: /home/kovid/work/calibre/src/calibre/library/save_to_disk.py:34
msgid "The date"
msgstr "Datumet"

#: /home/kovid/work/calibre/src/calibre/library/save_to_disk.py:35
msgid "The published date"
msgstr "Utgivningsdatumet"

#: /home/kovid/work/calibre/src/calibre/library/save_to_disk.py:36
msgid "The calibre internal id"
msgstr "calibre-interna id"

#: /home/kovid/work/calibre/src/calibre/library/save_to_disk.py:46
msgid "Options to control saving to disk"
msgstr "Alternativ för att kontrollera att spara till disk"

#: /home/kovid/work/calibre/src/calibre/library/save_to_disk.py:52
msgid ""
"Normally, calibre will update the metadata in the saved files from what is "
"in the calibre library. Makes saving to disk slower."
msgstr ""
"Normalt kommer calibre uppdatera metadata i de sparade filerna från det som "
"står i calibre-biblioteket. Gör sparning till disk långsammare."

#: /home/kovid/work/calibre/src/calibre/library/save_to_disk.py:55
msgid ""
"Normally, calibre will write the metadata into a separate OPF file along "
"with the actual e-book files."
msgstr ""
"Normalt kommer calibre skriva metadata i en separat OPF-fil tillsammans med "
"själva e-boksfiler."

#: /home/kovid/work/calibre/src/calibre/library/save_to_disk.py:58
msgid ""
"Normally, calibre will save the cover in a separate file along with the "
"actual e-book file(s)."
msgstr ""
"Normalt kommer calibre spara omslaget i en separat fil tillsammans med "
"själva e-boksfil(er)."

#: /home/kovid/work/calibre/src/calibre/library/save_to_disk.py:61
msgid ""
"Comma separated list of formats to save for each book. By default all "
"available books are saved."
msgstr ""
"Kommaseparerad lista av format för att spara för varje bok. Som standard "
"sparas alla tillgängliga böcker."

#: /home/kovid/work/calibre/src/calibre/library/save_to_disk.py:64
msgid ""
"The template to control the filename and directory structure of the saved "
"files. Default is \"%s\" which will save books into a per-author "
"subdirectory with filenames containing title and author. Available controls "
"are: {%s}"
msgstr ""
"Mallen att kontrollera filnamnet och katalogstrukturen av de sparade "
"filerna. Standard är \"%s\" som kan spara böcker till en per-författare "
"underkatalog med filnamn som innehåller titel och författare. Tillgängliga "
"kontroller: {%s}"

#: /home/kovid/work/calibre/src/calibre/library/save_to_disk.py:69
msgid ""
"The template to control the filename and directory structure of files sent "
"to the device. Default is \"%s\" which will save books into a per-author "
"directory with filenames containing title and author. Available controls "
"are: {%s}"
msgstr ""
"Mallen att kontrollera filnamnet och katalogstrukturen av filer som sänds "
"till enheten. Standard är \"%s\" som kan spara böcker till en per-författare "
"katalog med filnamn som innehåller titel och författare. Tillgängliga "
"kontroller: {%s}"

#: /home/kovid/work/calibre/src/calibre/library/save_to_disk.py:76
msgid ""
"Normally, calibre will convert all non English characters into English "
"equivalents for the file names. WARNING: If you turn this off, you may "
"experience errors when saving, depending on how well the filesystem you are "
"saving to supports unicode."
msgstr ""
"Normalt kommer calibre konvertera alla icke engelska tecken till engelska "
"motsvarigheter till filnamnen. VARNING: Om du stänga av denna funktion kan "
"det uppstå fel vid sparande, beroende på hur väl filsystemet du sparar till "
"har stöd för unicode."

#: /home/kovid/work/calibre/src/calibre/library/save_to_disk.py:82
msgid ""
"The format in which to display dates. %d - day, %b - month, %Y - year. "
"Default is: %b, %Y"
msgstr ""
"I vilket format för att visa datum. %d - day, %b - månad, %Y - year. "
"Grundinställning är: %b%Y"

#: /home/kovid/work/calibre/src/calibre/library/save_to_disk.py:85
msgid "Convert paths to lowercase."
msgstr "Konvertera sökvägar till gemener."

#: /home/kovid/work/calibre/src/calibre/library/save_to_disk.py:87
msgid "Replace whitespace with underscores."
msgstr "Ersätt blanksteg med understreck"

#: /home/kovid/work/calibre/src/calibre/library/save_to_disk.py:255
msgid "Requested formats not available"
msgstr "Efterfrågade format finns inte"

#: /home/kovid/work/calibre/src/calibre/library/server.py:378
msgid "Password to access your calibre library. Username is "
msgstr ""
"Lösenord för att komma åt din calibre-biblioteket. Användarnamnet är "

#: /home/kovid/work/calibre/src/calibre/library/server.py:856
msgid ""
"[options]\n"
"\n"
"Start the calibre content server."
msgstr ""
"[alternativ]\n"
"\n"
"Starta kaliber innehåll servern."

#: /home/kovid/work/calibre/src/calibre/library/server.py:858
msgid "Path to the library folder to serve with the content server"
msgstr "Sökväg till mappen Bibliotek att tjäna med innehållet server"

#: /home/kovid/work/calibre/src/calibre/utils/config.py:48
msgid "%sUsage%s: %s\n"
msgstr "%sAnvändning%s: %s\n"

#: /home/kovid/work/calibre/src/calibre/utils/config.py:92
msgid "Created by "
msgstr "Skapad av "

#: /home/kovid/work/calibre/src/calibre/utils/config.py:93
msgid ""
"Whenever you pass arguments to %prog that have spaces in them, enclose the "
"arguments in quotation marks."
msgstr ""
"Närhelst du skickar argument till %prog som har mellanslag i dem, bifoga "
"argumenten med citattecken."

#: /home/kovid/work/calibre/src/calibre/utils/config.py:631
msgid "Path to the database in which books are stored"
msgstr "Sökvägen till den databas där böcker finns lagrade"

#: /home/kovid/work/calibre/src/calibre/utils/config.py:633
msgid "Pattern to guess metadata from filenames"
msgstr "Mönster att gissa metadata från filnamn"

#: /home/kovid/work/calibre/src/calibre/utils/config.py:635
msgid "Access key for isbndb.com"
msgstr "Accessnyckel för isbndb.com"

#: /home/kovid/work/calibre/src/calibre/utils/config.py:637
msgid "Default timeout for network operations (seconds)"
msgstr "Standard tidsbegränsning för nätdrift (sekunder)"

#: /home/kovid/work/calibre/src/calibre/utils/config.py:639
msgid "Path to directory in which your library of books is stored"
msgstr "Sökvägen till katalogen där ditt bibliotek med böcker lagras"

#: /home/kovid/work/calibre/src/calibre/utils/config.py:641
msgid "The language in which to display the user interface"
msgstr "Vilket språk som ska visas i användargränssnittet"

#: /home/kovid/work/calibre/src/calibre/utils/config.py:643
msgid "The default output format for ebook conversions."
msgstr "Standardutdataformatet för e-bokomvandlingar."

#: /home/kovid/work/calibre/src/calibre/utils/config.py:647
msgid "Ordered list of formats to prefer for input."
msgstr "Ordnad lista av format att föredra för indata"

#: /home/kovid/work/calibre/src/calibre/utils/config.py:649
msgid "Read metadata from files"
msgstr "Läs metadata från filer"

#: /home/kovid/work/calibre/src/calibre/utils/config.py:651
msgid "The priority of worker processes"
msgstr "Prioritet för arbetsprocesser"

#: /home/kovid/work/calibre/src/calibre/utils/config.py:653
msgid "Swap author first and last names when reading metadata"
msgstr "Växla mellan författares för- och efternamn vid läsning av metadata"

#: /home/kovid/work/calibre/src/calibre/utils/ipc/job.py:43
msgid "Waiting..."
msgstr "Väntar..."

#: /home/kovid/work/calibre/src/calibre/utils/ipc/job.py:51
msgid "Stopped"
msgstr "Stoppad"

#: /home/kovid/work/calibre/src/calibre/utils/ipc/job.py:53
msgid "Finished"
msgstr "Klar"

#: /home/kovid/work/calibre/src/calibre/utils/ipc/job.py:70
msgid "Working..."
msgstr "Arbetar..."

#: /home/kovid/work/calibre/src/calibre/utils/localization.py:93
msgid "Brazilian Portuguese"
msgstr "Brasiliansk portugisiska"

#: /home/kovid/work/calibre/src/calibre/utils/localization.py:94
msgid "English (UK)"
msgstr "Engelska (Storbritannien)"

#: /home/kovid/work/calibre/src/calibre/utils/localization.py:95
msgid "Simplified Chinese"
msgstr "Kinesiska (förenklad)"

#: /home/kovid/work/calibre/src/calibre/utils/localization.py:96
msgid "Chinese (HK)"
msgstr "Kinesiska (HK)"

#: /home/kovid/work/calibre/src/calibre/utils/localization.py:97
msgid "Traditional Chinese"
msgstr "Kinesiska (Traditionell)"

#: /home/kovid/work/calibre/src/calibre/utils/localization.py:98
msgid "English"
msgstr "Engelska"

#: /home/kovid/work/calibre/src/calibre/utils/localization.py:99
msgid "English (Australia)"
msgstr "Engelska (Australien)"

#: /home/kovid/work/calibre/src/calibre/utils/localization.py:100
msgid "English (New Zealand)"
msgstr "Engelska (Nya Zeeland)"

#: /home/kovid/work/calibre/src/calibre/utils/localization.py:101
msgid "English (Canada)"
msgstr "Engelska (Kanada)"

#: /home/kovid/work/calibre/src/calibre/utils/localization.py:102
msgid "English (India)"
msgstr "Engelska (Indien)"

#: /home/kovid/work/calibre/src/calibre/utils/localization.py:103
msgid "English (Thailand)"
msgstr "Engelska (Thailand)"

#: /home/kovid/work/calibre/src/calibre/utils/localization.py:104
msgid "English (Cyprus)"
msgstr "Engelska (Cyprus)"

#: /home/kovid/work/calibre/src/calibre/utils/localization.py:105
msgid "English (Pakistan)"
msgstr "Engelska (Pakistan)"

#: /home/kovid/work/calibre/src/calibre/utils/localization.py:106
msgid "English (Singapore)"
msgstr "Engelska (Singapore)"

#: /home/kovid/work/calibre/src/calibre/utils/localization.py:107
msgid "German (AT)"
msgstr "Tyska (Österrike)"

#: /home/kovid/work/calibre/src/calibre/utils/localization.py:108
msgid "Dutch (NL)"
msgstr "Holländska (Nederländerna)"

#: /home/kovid/work/calibre/src/calibre/utils/localization.py:109
msgid "Dutch (BE)"
msgstr "Holländska (Belgien)"

#: /home/kovid/work/calibre/src/calibre/utils/sftp.py:53
msgid "URL must have the scheme sftp"
msgstr "Adressen måste ha programmet sftp"

#: /home/kovid/work/calibre/src/calibre/utils/sftp.py:57
msgid "host must be of the form user@hostname"
msgstr "värden måste ha formen användarnamn@värdnamn"

#: /home/kovid/work/calibre/src/calibre/utils/sftp.py:68
msgid "Failed to negotiate SSH session: "
msgstr "Misslyckades med att förhandla SSH-session: "

#: /home/kovid/work/calibre/src/calibre/utils/sftp.py:71
msgid "Failed to authenticate with server: %s"
msgstr "Gick inte att verifiera med server: %s"

#: /home/kovid/work/calibre/src/calibre/utils/smtp.py:234
msgid "Control email delivery"
msgstr "Styr e-postleverans"

#: /home/kovid/work/calibre/src/calibre/web/feeds/__init__.py:103
#: /home/kovid/work/calibre/src/calibre/web/feeds/__init__.py:125
msgid "Unknown feed"
msgstr "Okänt flöde"

#: /home/kovid/work/calibre/src/calibre/web/feeds/__init__.py:143
#: /home/kovid/work/calibre/src/calibre/web/feeds/__init__.py:166
msgid "Untitled article"
msgstr "Okänd artikel"

#: /home/kovid/work/calibre/src/calibre/web/feeds/input.py:21
msgid "Download periodical content from the internet"
msgstr "Hämta periodiska innehåll från Internet"

#: /home/kovid/work/calibre/src/calibre/web/feeds/input.py:36
msgid ""
"Useful for recipe development. Forces max_articles_per_feed to 2 and "
"downloads at most 2 feeds."
msgstr ""
"Användbart för receptutveckling. Sätter max_articles_per_feed till 2 och "
"nedladdningar högst 2 flöden."

#: /home/kovid/work/calibre/src/calibre/web/feeds/input.py:39
msgid "Username for sites that require a login to access content."
msgstr ""
"Användarnamn för webbplatser som kräver inloggning för att få tillgång till "
"innehåll."

#: /home/kovid/work/calibre/src/calibre/web/feeds/input.py:42
msgid "Password for sites that require a login to access content."
msgstr ""
"Lösenord för webbplatser som kräver inloggning för att få tillgång till "
"innehåll."

#: /home/kovid/work/calibre/src/calibre/web/feeds/input.py:46
msgid ""
"Do not download latest version of builtin recipes from the calibre server"
msgstr "Hämta inte senaste versionen av inbyggda recept från calibre-servern"

#: /home/kovid/work/calibre/src/calibre/web/feeds/news.py:40
msgid "Unknown News Source"
msgstr "Okänd nyhetskälla"

#: /home/kovid/work/calibre/src/calibre/web/feeds/news.py:520
msgid "The \"%s\" recipe needs a username and password."
msgstr "\"%s\" receptet behöver ett användarnamn och lösenord."

#: /home/kovid/work/calibre/src/calibre/web/feeds/news.py:606
msgid "Download finished"
msgstr "Hämtningen är färdig"

#: /home/kovid/work/calibre/src/calibre/web/feeds/news.py:608
msgid "Failed to download the following articles:"
msgstr "Misslyckades med att hämta följande artiklar:"

#: /home/kovid/work/calibre/src/calibre/web/feeds/news.py:614
msgid "Failed to download parts of the following articles:"
msgstr "Misslyckades med att hämta  delar av följande artiklar:"

#: /home/kovid/work/calibre/src/calibre/web/feeds/news.py:616
msgid " from "
msgstr " från "

#: /home/kovid/work/calibre/src/calibre/web/feeds/news.py:618
msgid "\tFailed links:"
msgstr "\tMisslyckade länkar:"

#: /home/kovid/work/calibre/src/calibre/web/feeds/news.py:699
msgid "Could not fetch article. Run with -vv to see the reason"
msgstr "Kunde inte hämta artikel. Kör med-vv för att se orsaken"

#: /home/kovid/work/calibre/src/calibre/web/feeds/news.py:720
msgid "Fetching feeds..."
msgstr "Hämtar flöden..."

#: /home/kovid/work/calibre/src/calibre/web/feeds/news.py:725
msgid "Got feeds from index page"
msgstr "Fick flöden från indexsidan"

#: /home/kovid/work/calibre/src/calibre/web/feeds/news.py:731
msgid "Trying to download cover..."
msgstr "Försöker hämta omslaget ..."

#: /home/kovid/work/calibre/src/calibre/web/feeds/news.py:789
msgid "Starting download [%d thread(s)]..."
msgstr "Påbörjar hämtning [%d thread(s)]..."

#: /home/kovid/work/calibre/src/calibre/web/feeds/news.py:805
msgid "Feeds downloaded to %s"
msgstr "Flöden ner laddningade till %s"

#: /home/kovid/work/calibre/src/calibre/web/feeds/news.py:815
msgid "Could not download cover: %s"
msgstr "Kunde inte ladda ner omslag: %s"

#: /home/kovid/work/calibre/src/calibre/web/feeds/news.py:827
msgid "Downloading cover from %s"
msgstr "Laddar ner omslag från %s"

#: /home/kovid/work/calibre/src/calibre/web/feeds/news.py:970
msgid "Untitled Article"
msgstr "Namnlös Artikel"

#: /home/kovid/work/calibre/src/calibre/web/feeds/news.py:1041
msgid "Article downloaded: %s"
msgstr "Artikel nerladdad: %s"

#: /home/kovid/work/calibre/src/calibre/web/feeds/news.py:1052
msgid "Article download failed: %s"
msgstr "Artikelnerladdning misslyckades: %s"

#: /home/kovid/work/calibre/src/calibre/web/feeds/news.py:1069
msgid "Fetching feed"
msgstr "Hämtar flöde"

#: /home/kovid/work/calibre/src/calibre/web/feeds/recipes/collection.py:46
msgid "You"
msgstr "Dig"

#: /home/kovid/work/calibre/src/calibre/web/feeds/recipes/model.py:73
#: /home/kovid/work/calibre/src/calibre/web/feeds/recipes/model.py:82
#: /home/kovid/work/calibre/src/calibre/web/feeds/recipes/model.py:181
msgid "Scheduled"
msgstr "Schemalagd"

#: /home/kovid/work/calibre/src/calibre/web/feeds/recipes/model.py:84
#: /home/kovid/work/calibre/src/calibre/web/feeds/recipes/model.py:182
msgid "Custom"
msgstr "Anpassad"

#: /home/kovid/work/calibre/src/calibre/web/fetch/simple.py:459
msgid ""
"%prog URL\n"
"\n"
"Where URL is for example http://google.com"
msgstr ""
"%prog URL\n"
"\n"
"Där webbadressen är till exempel http://google.com"

#: /home/kovid/work/calibre/src/calibre/web/fetch/simple.py:462
msgid "Base directory into which URL is saved. Default is %default"
msgstr "Baskatalogen i vilken webbadress sparas. Grundinställning %default"

#: /home/kovid/work/calibre/src/calibre/web/fetch/simple.py:465
msgid ""
"Timeout in seconds to wait for a response from the server. Default: %default "
"s"
msgstr ""
"Tidsgräns i sekunder för att vänta på ett svar från servern. "
"Grundinställning %default"

#: /home/kovid/work/calibre/src/calibre/web/fetch/simple.py:468
msgid ""
"Maximum number of levels to recurse i.e. depth of links to follow. Default "
"%default"
msgstr ""
"Maximalt antal nivåer av upprepning dvs länkdjup att följa. Grundinställning "
"%default"

#: /home/kovid/work/calibre/src/calibre/web/fetch/simple.py:471
msgid ""
"The maximum number of files to download. This only applies to files from <a "
"href> tags. Default is %default"
msgstr ""
"Det maximala antal filer att ladda ner. Endast för filer med <a href> "
"taggar. Grundinställning är %default"

#: /home/kovid/work/calibre/src/calibre/web/fetch/simple.py:473
msgid ""
"Minimum interval in seconds between consecutive fetches. Default is %default "
"s"
msgstr ""
"Minsta intervall i sekunder mellan varandra följande hämtar. "
"Grundinställning är %default s"

#: /home/kovid/work/calibre/src/calibre/web/fetch/simple.py:475
msgid ""
"The character encoding for the websites you are trying to download. The "
"default is to try and guess the encoding."
msgstr ""
"Teckenkodning för de webbplatser som du försöker ladda ner. Grundinställning "
"är att försöka gissa kodningen."

#: /home/kovid/work/calibre/src/calibre/web/fetch/simple.py:477
msgid ""
"Only links that match this regular expression will be followed. This option "
"can be specified multiple times, in which case as long as a link matches any "
"one regexp, it will be followed. By default all links are followed."
msgstr ""
"Endast länkar som matchar det reguljära uttrycket kommer att följas. Detta "
"alternativ kan anges flera gånger, i vilket fall så länge som en länk "
"matchar någon regexp, kommer det att följas. Som standard följs alla länkar ."

#: /home/kovid/work/calibre/src/calibre/web/fetch/simple.py:479
msgid ""
"Any link that matches this regular expression will be ignored. This option "
"can be specified multiple times, in which case as long as any regexp matches "
"a link, it will be ignored.By default, no links are ignored. If both --"
"filter-regexp and --match-regexp are specified, then --filter-regexp is "
"applied first."
msgstr ""
"Varje länk som matchar det reguljära uttrycket kommer att ignoreras. Detta "
"alternativ kan anges flera gånger, i vilket fall så länge något regexp "
"matchar en länk, blir det ignorat.Grundinställning är att inga länkar "
"ignoreras. Om både --filter-regexp och --match-regexp anges så används  --"
"filter-regexp först."

#: /home/kovid/work/calibre/src/calibre/web/fetch/simple.py:481
msgid "Do not download CSS stylesheets."
msgstr "Ladda inte ner CSS stilmallar."

#~ msgid "The reader has no storage card connected."
#~ msgstr "Läsaren har inga minneskort inkopplade."

#~ msgid "Communicate with the Cybook Gen 3 eBook reader."
#~ msgstr "Kommunicera med Cybook Gen 3 e-boksläsare."

#~ msgid "Communicate with the Cybook Opus eBook reader."
#~ msgstr "Kommunicera med Cybook Opus e-boksläsare."

#~ msgid "The author sort string"
#~ msgstr "Författaresorterasträngen"<|MERGE_RESOLUTION|>--- conflicted
+++ resolved
@@ -6262,11 +6262,7 @@
 #: /home/kovid/work/calibre/src/calibre/gui2/ui.py:224
 msgid "<b>%s</b>: %s by <b>Kovid Goyal %%(version)s</b><br>%%(device)s</p>"
 msgstr ""
-<<<<<<< HEAD
-"<b>%s </ b>:%s av <b> Kovid Goyal %%(version)s </ b> <br>%%(device)s </ p>"
-=======
 "<b>%s </b>: %s av <b> Kovid Goyal %%(version)s </b> <br>%%(device)s </p>"
->>>>>>> 73389d82
 
 #: /home/kovid/work/calibre/src/calibre/gui2/ui.py:247
 msgid "Edit metadata individually"
