--- conflicted
+++ resolved
@@ -705,15 +705,9 @@
     name = 'Tweak ePub'
     actual_plugin = 'calibre.gui2.actions.tweak_epub:TweakEpubAction'
 
-<<<<<<< HEAD
-class ActionMoveSelection(InterfaceActionBase):
-    name = 'Edit Metadata'
-    actual_plugin = 'calibre.gui2.actions.move_selection:MoveSelectionAction'
-=======
 class ActionNextMatch(InterfaceActionBase):
     name = 'Next Match'
     actual_plugin = 'calibre.gui2.actions.next_match:NextMatchAction'
->>>>>>> c73d1a4f
 
 plugins += [ActionAdd, ActionFetchAnnotations, ActionGenerateCatalog,
         ActionConvert, ActionDelete, ActionEditMetadata, ActionView,
@@ -721,11 +715,7 @@
         ActionRestart, ActionOpenFolder, ActionConnectShare,
         ActionSendToDevice, ActionHelp, ActionPreferences, ActionSimilarBooks,
         ActionAddToLibrary, ActionEditCollections, ActionChooseLibrary,
-<<<<<<< HEAD
-        ActionCopyToLibrary, ActionTweakEpub, ActionMoveSelection]
-=======
         ActionCopyToLibrary, ActionTweakEpub, ActionNextMatch]
->>>>>>> c73d1a4f
 
 # }}}
 
