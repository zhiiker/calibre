/* CSS for the mobile version of the content server webpage */
.navigation table.buttons {
	width: 100%;
}

.navigation .button {
	width: 50%;
}

.button a, .button:visited a {
    padding: 0.5em;
    font-size: 1.25em;
    border: 1px solid black;
    text-color: black;
    text-decoration: none;
    margin-right: 0.5em;
    background-color: #ddd;
    border-top: 1px solid ThreeDLightShadow;
    border-right: 1px solid ButtonShadow;
    border-bottom: 1px solid ButtonShadow;
    border-left: 1 px solid ThreeDLightShadow;
    -moz-border-radius: 0.25em;
    -webkit-border-radius: 0.25em;
}

.button:hover a {
	border-top: 1px solid #666;
	border-right: 1px solid #CCC;
	border-bottom: 1 px solid #CCC;
	border-left: 1 px solid #666;
}

div.navigation {
	padding-bottom: 1em;
	clear: both;
}

#search_box {
	border: 1px solid #393;
	-moz-border-radius: 0.5em;
	-webkit-border-radius: 0.5em;
	padding: 1em;
	margin-bottom: 0.5em;
	float: right;
}

#listing {
	width: 100%;
	border-collapse: collapse;
}

#listing td {
<<<<<<< HEAD
	padding: 0.25em;
=======
    padding: 0.25em;
    vertical-align: middle;
>>>>>>> c65a8fc0
}

#listing td.thumbnail {
	height: 60px;
	width: 60px;
}

#listing tr:nth-child(even) {
	background: #eee;
}

#listing .button a{
    display: inline-block;
    width: 2.5em;
    padding-left: 0em;
    padding-right: 0em;
    overflow: hidden;
    text-align: center;
    text-decoration: none;
    vertical-align: middle;
}

#logo {
	float: left;
}

#spacer {
	clear: both;
}<|MERGE_RESOLUTION|>--- conflicted
+++ resolved
@@ -50,12 +50,8 @@
 }
 
 #listing td {
-<<<<<<< HEAD
-	padding: 0.25em;
-=======
     padding: 0.25em;
     vertical-align: middle;
->>>>>>> c65a8fc0
 }
 
 #listing td.thumbnail {
